--- conflicted
+++ resolved
@@ -48,31 +48,19 @@
 
   object Engine : LibraryArtifact {
     override val artifactId = "engine"
-<<<<<<< HEAD
-    override val version = "1.0.0-preview7.1-PERF-TEST6-SNAPSHOT"
-=======
-    override val version = "1.0.0-preview8-SNAPSHOT"
->>>>>>> 1531f9be
+    override val version = "1.0.0-preview8-PERF-TEST-SNAPSHOT"
     override val name = "Android FHIR Engine Library"
   }
 
   object DataCapture : LibraryArtifact {
     override val artifactId = "data-capture"
-<<<<<<< HEAD
-    override val version = "1.1.0-preview8-SNAPSHOT"
-=======
     override val version = "1.1.0-preview8.1-SNAPSHOT"
->>>>>>> 1531f9be
     override val name = "Android FHIR Structured Data Capture Library"
   }
 
   object Workflow : LibraryArtifact {
     override val artifactId = "workflow"
-<<<<<<< HEAD
-    override val version = "0.1.0-alpha04-preview8-SNAPSHOT"
-=======
     override val version = "0.1.0-alpha04-preview9-SNAPSHOT"
->>>>>>> 1531f9be
     override val name = "Android FHIR Workflow Library"
   }
 
@@ -93,11 +81,7 @@
 
   object Knowledge : LibraryArtifact {
     override val artifactId = "knowledge"
-<<<<<<< HEAD
-    override val version = "0.1.0-alpha03-preview4-SNAPSHOT"
-=======
     override val version = "0.1.0-alpha03-preview5-SNAPSHOT"
->>>>>>> 1531f9be
     override val name = "Android FHIR Knowledge Manager Library"
   }
 
