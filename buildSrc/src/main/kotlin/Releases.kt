/*
 * Copyright 2022 Google LLC
 *
 * Licensed under the Apache License, Version 2.0 (the "License");
 * you may not use this file except in compliance with the License.
 * You may obtain a copy of the License at
 *
 *       http://www.apache.org/licenses/LICENSE-2.0
 *
 * Unless required by applicable law or agreed to in writing, software
 * distributed under the License is distributed on an "AS IS" BASIS,
 * WITHOUT WARRANTIES OR CONDITIONS OF ANY KIND, either express or implied.
 * See the License for the specific language governing permissions and
 * limitations under the License.
 */

import org.gradle.api.Project
import org.gradle.api.artifacts.repositories.PasswordCredentials
import org.gradle.api.publish.PublishingExtension
import org.gradle.api.publish.maven.MavenPublication
import org.gradle.api.tasks.bundling.Jar
import org.gradle.kotlin.dsl.configure
import org.gradle.kotlin.dsl.create
import org.gradle.kotlin.dsl.credentials
import org.gradle.kotlin.dsl.get
import org.gradle.kotlin.dsl.getByType
import org.gradle.kotlin.dsl.register

interface LibraryArtifact {
  /** Maven coordinate artifact id. */
  val artifactId: String

  /** Maven coordinate version. */
  val version: String

  /** Descriptive name for library. */
  val name: String
}

object Releases {
  const val groupId = "org.smartregister"

  // Libraries

  object Common : LibraryArtifact {
    override val artifactId = "common"
    override val version = "0.1.0-alpha03-preview4-SNAPSHOT"
    override val name = "Android FHIR Common Library"
  }

  object Engine : LibraryArtifact {
    override val artifactId = "engine"
    override val version = "0.1.0-beta03-preview1-SNAPSHOT"
    override val name = "Android FHIR Engine Library"
  }

  object DataCapture : LibraryArtifact {
    override val artifactId = "data-capture"
    override val version = "1.0.0-preview4-SNAPSHOT"
    override val name = "Android FHIR Structured Data Capture Library"
  }

  object Workflow : LibraryArtifact {
    override val artifactId = "workflow"
    override val version = "0.1.0-alpha02-preview10-SNAPSHOT"
    override val name = "Android FHIR Workflow Library"
  }

  object Contrib {
    object Barcode : LibraryArtifact {
      override val artifactId = "contrib-barcode"
      override val version = "0.1.0-beta3-preview5-SNAPSHOT"
      override val name = "Android FHIR Structured Data Capture - Barcode Extensions (contrib)"
    }
  }

  object Knowledge : LibraryArtifact {
<<<<<<< HEAD
    override val artifactId = "knowledge"
    override val version = "0.1.0-alpha01"
=======
    override val artifactId = "knowledger"
    override val version = "0.1.0-alpha001-preview-SNAPSHOT"
>>>>>>> 9a5c079e
    override val name = "Android FHIR Knowledge Manager Library"
  }

  // Demo apps

  object Demo {
    const val applicationId = "com.google.android.fhir.demo"
    const val versionCode = 1
    const val versionName = "1.0"
  }

  object Catalog {
    const val applicationId = "com.google.android.fhir.catalog"
    const val versionCode = 1
    const val versionName = "1.0"
  }
}

fun Project.publishArtifact(artifact: LibraryArtifact) {
  afterEvaluate {
    configure<PublishingExtension> {
      publications {
        register("release", MavenPublication::class) {
          from(components["release"])
          groupId = Releases.groupId
          artifactId = artifact.artifactId
          version = artifact.version
          // Also publish source code for developers' convenience
          artifact(
            tasks.create<Jar>("androidSourcesJar") {
              archiveClassifier.set("sources")

              val android =
                project.extensions.getByType<com.android.build.gradle.LibraryExtension>()
              from(android.sourceSets.getByName("main").java.srcDirs)
            }
          )
          pom {
            name.set(artifact.name)
            licenses {
              license {
                name.set("The Apache License, Version 2.0")
                url.set("http://www.apache.org/licenses/LICENSE-2.0.txt")
              }
            }
          }
          repositories {
            maven {
              name = "CI"
              url = uri("file://${rootProject.buildDir}/ci-repo")
              version =
                if (project.providers.environmentVariable("GITHUB_ACTIONS").isPresent) {
                  "${artifact.version}-build_${System.getenv("GITHUB_RUN_ID")}"
                } else {
                  artifact.version
                }
            }
            maven {
              credentials(PasswordCredentials::class)
              url = uri("https://oss.sonatype.org/content/repositories/snapshots")
              name = "sonatype"
            }
          }
        }
      }
    }
  }
}<|MERGE_RESOLUTION|>--- conflicted
+++ resolved
@@ -75,13 +75,8 @@
   }
 
   object Knowledge : LibraryArtifact {
-<<<<<<< HEAD
-    override val artifactId = "knowledge"
-    override val version = "0.1.0-alpha01"
-=======
     override val artifactId = "knowledger"
     override val version = "0.1.0-alpha001-preview-SNAPSHOT"
->>>>>>> 9a5c079e
     override val name = "Android FHIR Knowledge Manager Library"
   }
 
