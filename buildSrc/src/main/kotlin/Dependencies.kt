/*
 * Copyright 2023-2024 Google LLC
 *
 * Licensed under the Apache License, Version 2.0 (the "License");
 * you may not use this file except in compliance with the License.
 * You may obtain a copy of the License at
 *
 *       http://www.apache.org/licenses/LICENSE-2.0
 *
 * Unless required by applicable law or agreed to in writing, software
 * distributed under the License is distributed on an "AS IS" BASIS,
 * WITHOUT WARRANTIES OR CONDITIONS OF ANY KIND, either express or implied.
 * See the License for the specific language governing permissions and
 * limitations under the License.
 */

import org.gradle.api.artifacts.Configuration
import org.gradle.api.artifacts.DependencyConstraint
import org.gradle.kotlin.dsl.exclude

object Dependencies {

  object Androidx {
    const val activity = "androidx.activity:activity:${Versions.Androidx.activity}"
    const val appCompat = "androidx.appcompat:appcompat:${Versions.Androidx.appCompat}"
    const val constraintLayout =
      "androidx.constraintlayout:constraintlayout:${Versions.Androidx.constraintLayout}"
    const val coreKtx = "androidx.core:core-ktx:${Versions.Androidx.coreKtx}"
    const val datastorePref =
      "androidx.datastore:datastore-preferences:${Versions.Androidx.datastorePref}"
    const val fragmentKtx = "androidx.fragment:fragment-ktx:${Versions.Androidx.fragmentKtx}"
    const val recyclerView = "androidx.recyclerview:recyclerview:${Versions.Androidx.recyclerView}"
    const val sqliteKtx = "androidx.sqlite:sqlite-ktx:${Versions.Androidx.sqliteKtx}"
    const val workRuntimeKtx = "androidx.work:work-runtime-ktx:${Versions.Androidx.workRuntimeKtx}"
  }

  object Cql {
    const val evaluator = "org.opencds.cqf.fhir:cqf-fhir-cr:${Versions.Cql.clinicalReasoning}"
    const val evaluatorFhirJackson =
      "org.opencds.cqf.fhir:cqf-fhir-jackson:${Versions.Cql.clinicalReasoning}"
    const val evaluatorFhirUtilities =
      "org.opencds.cqf.fhir:cqf-fhir-utility:${Versions.Cql.clinicalReasoning}"
  }

  object HapiFhir {
    const val fhirBaseModule = "ca.uhn.hapi.fhir:hapi-fhir-base"
    const val fhirClientModule = "ca.uhn.hapi.fhir:hapi-fhir-client"
    const val structuresDstu2Module = "ca.uhn.hapi.fhir:hapi-fhir-structures-dstu2"
    const val structuresDstu3Module = "ca.uhn.hapi.fhir:hapi-fhir-structures-dstu3"
    const val structuresR4Module = "ca.uhn.hapi.fhir:hapi-fhir-structures-r4"
    const val structuresR5Module = "ca.uhn.hapi.fhir:hapi-fhir-structures-r5"

    const val validationModule = "ca.uhn.hapi.fhir:hapi-fhir-validation"
    const val validationDstu3Module = "ca.uhn.hapi.fhir:hapi-fhir-validation-resources-dstu3"
    const val validationR4Module = "ca.uhn.hapi.fhir:hapi-fhir-validation-resources-r4"
    const val validationR5Module = "ca.uhn.hapi.fhir:hapi-fhir-validation-resources-r5"

    const val fhirCoreDstu2Module = "ca.uhn.hapi.fhir:org.hl7.fhir.dstu2"
    const val fhirCoreDstu2016Module = "ca.uhn.hapi.fhir:org.hl7.fhir.dstu2016may"
    const val fhirCoreDstu3Module = "ca.uhn.hapi.fhir:org.hl7.fhir.dstu3"
    const val fhirCoreR4Module = "ca.uhn.hapi.fhir:org.hl7.fhir.r4"
    const val fhirCoreR4bModule = "ca.uhn.hapi.fhir:org.hl7.fhir.r4b"
    const val fhirCoreR5Module = "ca.uhn.hapi.fhir:org.hl7.fhir.r5"
    const val fhirCoreUtilsModule = "ca.uhn.hapi.fhir:org.hl7.fhir.utilities"
    const val fhirCoreConvertorsModule = "ca.uhn.hapi.fhir:org.hl7.fhir.convertors"

    const val guavaCachingModule = "ca.uhn.hapi.fhir:hapi-fhir-caching-guava"

    const val structuresR4 = "$structuresR4Module:${Versions.hapiFhir}"

    const val validation = "$validationModule:${Versions.hapiFhir}"
    const val validationR4 = "$validationR4Module:${Versions.hapiFhir}"

    const val fhirCoreConvertors = "$fhirCoreConvertorsModule:${Versions.hapiFhirCore}"

    const val guavaCaching = "$guavaCachingModule:${Versions.hapiFhir}"
  }

  object Jackson {
    private const val mainGroup = "com.fasterxml.jackson"
    private const val coreGroup = "$mainGroup.core"
    private const val dataformatGroup = "$mainGroup.dataformat"
    private const val datatypeGroup = "$mainGroup.datatype"
    private const val moduleGroup = "$mainGroup.module"

    const val annotationsBase = "$coreGroup:jackson-annotations:${Versions.jackson}"
    const val bomBase = "$mainGroup:jackson-bom:${Versions.jackson}"
    const val coreBase = "$coreGroup:jackson-core:${Versions.jacksonCore}"
    const val databindBase = "$coreGroup:jackson-databind:${Versions.jackson}"
    const val dataformatXmlBase = "$dataformatGroup:jackson-dataformat-xml:${Versions.jackson}"
    const val jaxbAnnotationsBase =
      "$moduleGroup:jackson-module-jaxb-annotations:${Versions.jackson}"
    const val jsr310Base = "$datatypeGroup:jackson-datatype-jsr310:${Versions.jackson}"
  }

  object Kotlin {
    const val kotlinCoroutinesAndroid =
      "org.jetbrains.kotlinx:kotlinx-coroutines-android:${Versions.Kotlin.kotlinCoroutinesCore}"
    const val kotlinCoroutinesCore =
      "org.jetbrains.kotlinx:kotlinx-coroutines-core:${Versions.Kotlin.kotlinCoroutinesCore}"
    const val kotlinTestJunit = "org.jetbrains.kotlin:kotlin-test-junit:${Versions.Kotlin.stdlib}"
    const val kotlinCoroutinesTest =
      "org.jetbrains.kotlinx:kotlinx-coroutines-test:${Versions.Kotlin.kotlinCoroutinesCore}"
    const val kotlinCoroutinesPlay =
      "org.jetbrains.kotlinx:kotlinx-coroutines-play-services:${Versions.Kotlin.kotlinCoroutinesCore}"
    const val stdlib = "org.jetbrains.kotlin:kotlin-stdlib:${Versions.Kotlin.stdlib}"
  }

  object Lifecycle {
    const val liveDataKtx =
      "androidx.lifecycle:lifecycle-livedata-ktx:${Versions.Androidx.lifecycle}"
    const val runtime = "androidx.lifecycle:lifecycle-runtime:${Versions.Androidx.lifecycle}"
    const val viewModelKtx =
      "androidx.lifecycle:lifecycle-viewmodel-ktx:${Versions.Androidx.lifecycle}"
  }

  object Navigation {
    const val navFragmentKtx =
      "androidx.navigation:navigation-fragment-ktx:${Versions.Androidx.navigation}"
    const val navUiKtx = "androidx.navigation:navigation-ui-ktx:${Versions.Androidx.navigation}"
  }

  object Retrofit {
    const val coreRetrofit = "com.squareup.retrofit2:retrofit:${Versions.retrofit}"
    const val gsonConverter = "com.squareup.retrofit2:converter-gson:${Versions.retrofit}"
  }

  object Room {
    const val compiler = "androidx.room:room-compiler:${Versions.Androidx.room}"
    const val ktx = "androidx.room:room-ktx:${Versions.Androidx.room}"
    const val runtime = "androidx.room:room-runtime:${Versions.Androidx.room}"
    const val testing = "androidx.room:room-testing:${Versions.Androidx.room}"
  }

  object Mlkit {
    const val barcodeScanning =
      "com.google.mlkit:barcode-scanning:${Versions.Mlkit.barcodeScanning}"
    const val objectDetection =
      "com.google.mlkit:object-detection:${Versions.Mlkit.objectDetection}"
    const val objectDetectionCustom =
      "com.google.mlkit:object-detection-custom:${Versions.Mlkit.objectDetectionCustom}"
  }

  const val androidFhirGroup = "org.smartregister"
  const val playServicesLocation =
    "com.google.android.gms:play-services-location:${Versions.playServicesLocation}"
  const val androidFhirEngineModule = "engine"
  const val androidFhirKnowledgeModule = "knowledge"
  const val androidFhirCommon = "$androidFhirGroup:common:${Versions.androidFhirCommon}"
  const val androidFhirEngine =
    "$androidFhirGroup:$androidFhirEngineModule:${Versions.androidFhirEngine}"
  const val androidFhirKnowledge = "$androidFhirGroup:knowledge:${Versions.androidFhirKnowledge}"

  const val apacheCommonsCompress =
    "org.apache.commons:commons-compress:${Versions.apacheCommonsCompress}"

  const val desugarJdkLibs = "com.android.tools:desugar_jdk_libs:${Versions.desugarJdkLibs}"
  const val fhirUcum = "org.fhir:ucum:${Versions.fhirUcum}"
  const val gson = "com.google.code.gson:gson:${Versions.gson}"

  const val guavaModule = "com.google.guava:guava"
  const val guava = "$guavaModule:${Versions.guava}"

  const val httpInterceptor = "com.squareup.okhttp3:logging-interceptor:${Versions.http}"
  const val http = "com.squareup.okhttp3:okhttp:${Versions.http}"
  const val mockWebServer = "com.squareup.okhttp3:mockwebserver:${Versions.http}"

  const val jsonToolsPatch = "com.github.java-json-tools:json-patch:${Versions.jsonToolsPatch}"
  const val material = "com.google.android.material:material:${Versions.material}"
  const val sqlcipher = "net.zetetic:android-database-sqlcipher:${Versions.sqlcipher}"
  const val timber = "com.jakewharton.timber:timber:${Versions.timber}"
  const val woodstox = "com.fasterxml.woodstox:woodstox-core:${Versions.woodstox}"
  const val xerces = "xerces:xercesImpl:${Versions.xerces}"

  const val zxing = "com.google.zxing:core:${Versions.zxing}"
  const val nimbus = "com.nimbusds:nimbus-jose-jwt:${Versions.nimbus}"

  // Dependencies for testing go here
  object AndroidxTest {
    const val archCore = "androidx.arch.core:core-testing:${Versions.AndroidxTest.archCore}"
    const val benchmarkJunit =
      "androidx.benchmark:benchmark-junit4:${Versions.AndroidxTest.benchmarkJUnit}"
    const val core = "androidx.test:core:${Versions.AndroidxTest.core}"
    const val extJunit = "androidx.test.ext:junit:${Versions.AndroidxTest.extJunit}"
    const val extJunitKtx = "androidx.test.ext:junit-ktx:${Versions.AndroidxTest.extJunit}"
    const val fragmentTesting =
      "androidx.fragment:fragment-testing:${Versions.AndroidxTest.fragmentVersion}"
    const val rules = "androidx.test:rules:${Versions.AndroidxTest.rules}"
    const val runner = "androidx.test:runner:${Versions.AndroidxTest.runner}"
    const val workTestingRuntimeKtx =
      "androidx.work:work-testing:${Versions.Androidx.workRuntimeKtx}"
  }

  object Espresso {
    const val espressoCore = "androidx.test.espresso:espresso-core:${Versions.espresso}"
    const val espressoContrib = "androidx.test.espresso:espresso-contrib:${Versions.espresso}"
  }

  const val androidBenchmarkRunner = "androidx.benchmark.junit4.AndroidBenchmarkRunner"
  const val androidJunitRunner = "androidx.test.runner.AndroidJUnitRunner"

  // Makes Json assertions where the order of elements, tabs/whitespaces are not important.
  const val jsonAssert = "org.skyscreamer:jsonassert:${Versions.jsonAssert}"
  const val junit = "junit:junit:${Versions.junit}"
  const val mockitoKotlin = "org.mockito.kotlin:mockito-kotlin:${Versions.mockitoKotlin}"
  const val mockitoInline = "org.mockito:mockito-inline:${Versions.mockitoInline}"
  const val robolectric = "org.robolectric:robolectric:${Versions.robolectric}"
  const val truth = "com.google.truth:truth:${Versions.truth}"

  // Makes XML assertions where the order of elements, tabs/whitespaces are not important.
  const val xmlUnit = "org.xmlunit:xmlunit-core:${Versions.xmlUnit}"

  object Versions {
    object Androidx {
      const val activity = "1.7.2"
      const val appCompat = "1.6.1"
      const val constraintLayout = "2.1.4"
      const val coreKtx = "1.10.1"
      const val datastorePref = "1.0.0"
      const val fragmentKtx = "1.6.0"
      const val lifecycle = "2.6.1"
      const val navigation = "2.6.0"
      const val recyclerView = "1.3.0"
      const val room = "2.5.2"
      const val sqliteKtx = "2.3.1"
      const val workRuntimeKtx = "2.8.1"
    }

    object Cql {
      const val clinicalReasoning = "3.0.0-PRE9"
    }

    object Kotlin {
      const val kotlinCoroutinesCore = "1.7.2"
      const val stdlib = "1.9.22"
    }

    const val androidFhirCommon = "0.1.0-alpha05-preview3-SNAPSHOT"
    const val androidFhirEngine = "1.0.0-preview3-SNAPSHOT"
<<<<<<< HEAD
    const val androidFhirKnowledge = "0.1.0-alpha03-preview3-SNAPSHOT"
=======
    const val androidFhirKnowledge = "0.1.0-alpha03-preview5-SNAPSHOT"
>>>>>>> 1531f9be
    const val apacheCommonsCompress = "1.21"
    const val desugarJdkLibs = "2.0.3"
    const val caffeine = "2.9.1"
    const val fhirUcum = "1.0.3"
    const val gson = "2.9.1"
    const val guava = "32.1.3-android"

    const val hapiFhir = "6.8.0"
    const val hapiFhirCore = "6.0.22"

    const val http = "4.11.0"

    // Maximum Jackson libraries (excluding core) version that supports Android API Level 24:
    // https://github.com/FasterXML/jackson-databind/issues/3658
    const val jackson = "2.13.5"

    // Maximum Jackson Core library version that supports Android API Level 24:
    const val jacksonCore = "2.15.2"

    const val jsonToolsPatch = "1.13"
    const val jsonAssert = "1.5.1"
    const val material = "1.9.0"
    const val retrofit = "2.9.0"
    const val gsonConverter = "2.1.0"
    const val sqlcipher = "4.5.4"
    const val timber = "5.0.1"
    const val truth = "1.1.5"
    const val woodstox = "6.5.1"
    const val xerces = "2.12.2"
    const val xmlUnit = "2.9.1"

    const val zxing = "3.4.1"
    const val nimbus = "9.31"

    // Test dependencies
    object AndroidxTest {
      const val benchmarkJUnit = "1.1.1"
      const val core = "1.5.0"
      const val archCore = "2.2.0"
      const val extJunit = "1.1.5"
      const val rules = "1.5.0"
      const val runner = "1.5.0"
      const val fragmentVersion = "1.6.0"
    }

    const val espresso = "3.5.1"
    const val jacoco = "0.8.10"
    const val junit = "4.13.2"
    const val mockitoKotlin = "3.2.0"
    const val mockitoInline = "4.0.0"
    const val robolectric = "4.10.3"

    object Mlkit {
      const val barcodeScanning = "16.1.1"
      const val objectDetection = "16.2.3"
      const val objectDetectionCustom = "16.3.1"
    }

    const val playServicesLocation = "21.0.1"
  }

  fun Configuration.removeIncompatibleDependencies() {
    exclude(module = "xpp3")
    exclude(module = "xpp3_min")
    exclude(module = "xmlpull")
    exclude(module = "javax.json")
    exclude(module = "jcl-over-slf4j")
    exclude(group = "org.apache.httpcomponents")
    exclude(group = "org.antlr", module = "antlr4")
    exclude(group = "org.eclipse.persistence", module = "org.eclipse.persistence.moxy")
    exclude(module = "hapi-fhir-caching-caffeine")
    exclude(group = "com.github.ben-manes.caffeine", module = "caffeine")
  }

  fun hapiFhirConstraints(): Map<String, DependencyConstraint.() -> Unit> {
    return mutableMapOf(
      guavaModule to { version { strictly(Versions.guava) } },
      HapiFhir.fhirBaseModule to { version { strictly(Versions.hapiFhir) } },
      HapiFhir.fhirClientModule to { version { strictly(Versions.hapiFhir) } },
      HapiFhir.fhirCoreConvertorsModule to { version { strictly(Versions.hapiFhirCore) } },
      HapiFhir.fhirCoreDstu2Module to { version { strictly(Versions.hapiFhirCore) } },
      HapiFhir.fhirCoreDstu2016Module to { version { strictly(Versions.hapiFhirCore) } },
      HapiFhir.fhirCoreDstu3Module to { version { strictly(Versions.hapiFhirCore) } },
      HapiFhir.fhirCoreR4Module to { version { strictly(Versions.hapiFhirCore) } },
      HapiFhir.fhirCoreR4bModule to { version { strictly(Versions.hapiFhirCore) } },
      HapiFhir.fhirCoreR5Module to { version { strictly(Versions.hapiFhirCore) } },
      HapiFhir.fhirCoreUtilsModule to { version { strictly(Versions.hapiFhirCore) } },
      HapiFhir.structuresDstu2Module to { version { strictly(Versions.hapiFhir) } },
      HapiFhir.structuresDstu3Module to { version { strictly(Versions.hapiFhir) } },
      HapiFhir.structuresR4Module to { version { strictly(Versions.hapiFhir) } },
      HapiFhir.structuresR5Module to { version { strictly(Versions.hapiFhir) } },
      HapiFhir.validationModule to { version { strictly(Versions.hapiFhir) } },
      HapiFhir.validationDstu3Module to { version { strictly(Versions.hapiFhir) } },
      HapiFhir.validationR4Module to { version { strictly(Versions.hapiFhir) } },
      HapiFhir.validationR5Module to { version { strictly(Versions.hapiFhir) } },
      Jackson.annotationsBase to { version { strictly(Versions.jackson) } },
      Jackson.bomBase to { version { strictly(Versions.jackson) } },
      Jackson.coreBase to { version { strictly(Versions.jacksonCore) } },
      Jackson.databindBase to { version { strictly(Versions.jackson) } },
      Jackson.jaxbAnnotationsBase to { version { strictly(Versions.jackson) } },
      Jackson.jsr310Base to { version { strictly(Versions.jackson) } },
      Jackson.dataformatXmlBase to { version { strictly(Versions.jackson) } },
    )
  }
}<|MERGE_RESOLUTION|>--- conflicted
+++ resolved
@@ -237,11 +237,7 @@
 
     const val androidFhirCommon = "0.1.0-alpha05-preview3-SNAPSHOT"
     const val androidFhirEngine = "1.0.0-preview3-SNAPSHOT"
-<<<<<<< HEAD
-    const val androidFhirKnowledge = "0.1.0-alpha03-preview3-SNAPSHOT"
-=======
     const val androidFhirKnowledge = "0.1.0-alpha03-preview5-SNAPSHOT"
->>>>>>> 1531f9be
     const val apacheCommonsCompress = "1.21"
     const val desugarJdkLibs = "2.0.3"
     const val caffeine = "2.9.1"
