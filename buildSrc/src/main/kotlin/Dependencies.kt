--- conflicted
+++ resolved
@@ -131,14 +131,6 @@
   const val xmlUnit = "org.xmlunit:xmlunit-core:${Versions.xmlUnit}"
 
   object Versions {
-<<<<<<< HEAD
-
-    object Cql {
-      const val clinicalReasoning = "3.0.0-PRE9"
-    }
-
-=======
->>>>>>> 7eac930f
     const val androidFhirCommon = "0.1.0-alpha05"
     const val androidFhirEngine = "0.1.0-beta05"
     const val androidFhirKnowledge = "0.1.0-alpha03"
