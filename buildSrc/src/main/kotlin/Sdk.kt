/*
 * Copyright 2022 Google LLC
 *
 * Licensed under the Apache License, Version 2.0 (the "License");
 * you may not use this file except in compliance with the License.
 * You may obtain a copy of the License at
 *
 *       http://www.apache.org/licenses/LICENSE-2.0
 *
 * Unless required by applicable law or agreed to in writing, software
 * distributed under the License is distributed on an "AS IS" BASIS,
 * WITHOUT WARRANTIES OR CONDITIONS OF ANY KIND, either express or implied.
 * See the License for the specific language governing permissions and
 * limitations under the License.
 */

object Sdk {
  const val compileSdk = 31
  const val targetSdk = 31
<<<<<<< HEAD
  const val ndkVersion = "20.1.5948944"
=======

  // Engine and SDC must support API 24.
  // Remove desugaring when upgrading it to 26.
  const val minSdk = 24

  // Workflow requires minSDK 26
  const val minSdkWorkflow = 26
>>>>>>> 243a5f90
}<|MERGE_RESOLUTION|>--- conflicted
+++ resolved
@@ -17,9 +17,7 @@
 object Sdk {
   const val compileSdk = 31
   const val targetSdk = 31
-<<<<<<< HEAD
   const val ndkVersion = "20.1.5948944"
-=======
 
   // Engine and SDC must support API 24.
   // Remove desugaring when upgrading it to 26.
@@ -27,5 +25,4 @@
 
   // Workflow requires minSDK 26
   const val minSdkWorkflow = 26
->>>>>>> 243a5f90
 }