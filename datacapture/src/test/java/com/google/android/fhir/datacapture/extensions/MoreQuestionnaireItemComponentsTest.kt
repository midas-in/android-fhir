--- conflicted
+++ resolved
@@ -1,18 +1,18 @@
 /*
-* Copyright 2022 Google LLC
-*
-* Licensed under the Apache License, Version 2.0 (the "License");
-* you may not use this file except in compliance with the License.
-* You may obtain a copy of the License at
-*
-*       http://www.apache.org/licenses/LICENSE-2.0
-*
-* Unless required by applicable law or agreed to in writing, software
-* distributed under the License is distributed on an "AS IS" BASIS,
-* WITHOUT WARRANTIES OR CONDITIONS OF ANY KIND, either express or implied.
-* See the License for the specific language governing permissions and
-* limitations under the License.
-*/
+ * Copyright 2022 Google LLC
+ *
+ * Licensed under the Apache License, Version 2.0 (the "License");
+ * you may not use this file except in compliance with the License.
+ * You may obtain a copy of the License at
+ *
+ *       http://www.apache.org/licenses/LICENSE-2.0
+ *
+ * Unless required by applicable law or agreed to in writing, software
+ * distributed under the License is distributed on an "AS IS" BASIS,
+ * WITHOUT WARRANTIES OR CONDITIONS OF ANY KIND, either express or implied.
+ * See the License for the specific language governing permissions and
+ * limitations under the License.
+ */
 
 package com.google.android.fhir.datacapture.extensions
 
@@ -54,1730 +54,478 @@
 @Config(sdk = [Build.VERSION_CODES.P], application = DataCaptureTestApplication::class)
 class MoreQuestionnaireItemComponentsTest {
 
-@Before
-fun setUp() {
-ReflectionHelpers.setStaticField(DataCapture::class.java, "configuration", null)
-}
-
-@Test
-fun itemControl_shouldReturnItemControlCodeDropDown() {
-val questionnaireItem =
-Questionnaire.QuestionnaireItemComponent().apply {
-type = Questionnaire.QuestionnaireItemType.CHOICE
-addExtension(
-  Extension()
-    .setUrl(EXTENSION_ITEM_CONTROL_URL)
-    .setValue(
-      CodeableConcept()
-	.addCoding(
-	  Coding()
-	    .setCode(ItemControlTypes.DROP_DOWN.extensionCode)
-	    .setDisplay("Drop Down")
-	    .setSystem(EXTENSION_ITEM_CONTROL_SYSTEM)
-	)
-    )
-)
-}
-
-assertThat(questionnaireItem.itemControl).isEqualTo(ItemControlTypes.DROP_DOWN)
-}
-
-@Test
-fun itemControl_shouldReturnItemControlCodeRadioButton() {
-val questionnaireItem =
-Questionnaire.QuestionnaireItemComponent().apply {
-type = Questionnaire.QuestionnaireItemType.CHOICE
-addExtension(
-  Extension()
-    .setUrl(EXTENSION_ITEM_CONTROL_URL)
-    .setValue(
-      CodeableConcept()
-	.addCoding(
-	  Coding()
-	    .setCode(ItemControlTypes.RADIO_BUTTON.extensionCode)
-	    .setDisplay("Radio Group")
-	    .setSystem(EXTENSION_ITEM_CONTROL_SYSTEM)
-	)
-    )
-)
-}
-
-assertThat(questionnaireItem.itemControl).isEqualTo(ItemControlTypes.RADIO_BUTTON)
-}
-
-@Test
-fun itemControl_shouldReturnItemControlCodePhoneNumber() {
-val questionnaireItem =
-Questionnaire.QuestionnaireItemComponent().apply {
-type = Questionnaire.QuestionnaireItemType.STRING
-addExtension(
-  Extension()
-    .setUrl(EXTENSION_ITEM_CONTROL_URL_ANDROID_FHIR)
-    .setValue(
-      CodeableConcept()
-	.addCoding(
-	  Coding()
-	    .setCode(ItemControlTypes.PHONE_NUMBER.extensionCode)
-	    .setSystem(EXTENSION_ITEM_CONTROL_SYSTEM_ANDROID_FHIR)
-	)
-    )
-)
-}
-
-assertThat(questionnaireItem.itemControl).isEqualTo(ItemControlTypes.PHONE_NUMBER)
-}
-
-@Test
-fun itemControl_wrongExtensionUrl_shouldReturnNull() {
-val questionnaireItem =
-Questionnaire.QuestionnaireItemComponent().apply {
-type = Questionnaire.QuestionnaireItemType.CHOICE
-addExtension(
-  Extension()
-    .setUrl("null-test")
-    .setValue(
-      CodeableConcept()
-	.addCoding(
-	  Coding()
-	    .setCode(ItemControlTypes.DROP_DOWN.extensionCode)
-	    .setDisplay("Drop Down")
-	    .setSystem(EXTENSION_ITEM_CONTROL_SYSTEM)
-	)
-    )
-)
-}
-
-assertThat(questionnaireItem.itemControl).isNull()
-}
-
-@Test
-fun itemControl_wrongExtensionCoding_shouldReturnNull() {
-val questionnaireItem =
-Questionnaire.QuestionnaireItemComponent().apply {
-type = Questionnaire.QuestionnaireItemType.CHOICE
-addExtension(
-  Extension()
-    .setUrl(EXTENSION_ITEM_CONTROL_URL)
-    .setValue(
-      CodeableConcept()
-	.addCoding(
-	  Coding()
-	    .setCode("null-test")
-	    .setDisplay("Drop Down")
-	    .setSystem(EXTENSION_ITEM_CONTROL_SYSTEM)
-	)
-    )
-)
-}
-
-assertThat(questionnaireItem.itemControl).isNull()
-}
-
-@Test
-fun `displayItemControl should return flyover type`() {
-val questionnaireItem =
-Questionnaire.QuestionnaireItemComponent().apply {
-type = Questionnaire.QuestionnaireItemType.STRING
-addExtension(
-  Extension()
-    .setUrl(EXTENSION_ITEM_CONTROL_URL)
-    .setValue(
-      CodeableConcept()
-	.addCoding(
-	  Coding()
-	    .setCode(DisplayItemControlType.FLYOVER.extensionCode)
-	    .setSystem(EXTENSION_ITEM_CONTROL_SYSTEM)
-	)
-    )
-)
-}
-
-assertThat(questionnaireItem.displayItemControl).isEqualTo(DisplayItemControlType.FLYOVER)
-}
-
-@Test
-fun `isFlyoverCode should return true`() {
-val questionnaireItem =
-Questionnaire.QuestionnaireItemComponent().apply {
-type = Questionnaire.QuestionnaireItemType.DISPLAY
-addExtension(
-  Extension()
-    .setUrl(EXTENSION_ITEM_CONTROL_URL)
-    .setValue(
-      CodeableConcept()
-	.addCoding(
-	  Coding()
-	    .setCode(DisplayItemControlType.FLYOVER.extensionCode)
-	    .setSystem(EXTENSION_ITEM_CONTROL_SYSTEM)
-	)
-    )
-)
-}
-
-assertThat(questionnaireItem.isFlyoverCode).isTrue()
-}
-
-@Test
-fun `isFlyoverCode item returns false if type is not display`() {
-val questionnaireItem =
-Questionnaire.QuestionnaireItemComponent().apply {
-type = Questionnaire.QuestionnaireItemType.STRING
-addExtension(
-  Extension()
-    .setUrl(EXTENSION_ITEM_CONTROL_URL)
-    .setValue(
-      CodeableConcept()
-	.addCoding(
-	  Coding()
-	    .setCode(DisplayItemControlType.FLYOVER.extensionCode)
-	    .setSystem(EXTENSION_ITEM_CONTROL_SYSTEM)
-	)
-    )
-)
-}
-
-assertThat(questionnaireItem.isFlyoverCode).isFalse()
-}
-
-@Test
-fun `isFlyoverCode item returns false if code is not flyover`() {
-val questionnaireItem =
-Questionnaire.QuestionnaireItemComponent().apply {
-type = Questionnaire.QuestionnaireItemType.STRING
-addExtension(
-  Extension()
-    .setUrl(EXTENSION_ITEM_CONTROL_URL)
-    .setValue(
-      CodeableConcept()
-	.addCoding(Coding().setCode("random-code").setSystem(EXTENSION_ITEM_CONTROL_SYSTEM))
-    )
-)
-}
-
-assertThat(questionnaireItem.isFlyoverCode).isFalse()
-}
-
-@Test
-fun `displayItemControl should return page type`() {
-val questionnaireItem =
-Questionnaire.QuestionnaireItemComponent().apply {
-type = Questionnaire.QuestionnaireItemType.STRING
-addExtension(
-  Extension()
-    .setUrl(EXTENSION_ITEM_CONTROL_URL)
-    .setValue(
-      CodeableConcept()
-	.addCoding(
-	  Coding()
-	    .setCode(DisplayItemControlType.PAGE.extensionCode)
-	    .setSystem(EXTENSION_ITEM_CONTROL_SYSTEM)
-	)
-    )
-)
-}
-
-assertThat(questionnaireItem.displayItemControl).isEqualTo(DisplayItemControlType.PAGE)
-}
-
-@Test
-fun `displayItemControl should return help`() {
-val questionnaireItem =
-Questionnaire.QuestionnaireItemComponent().apply {
-type = Questionnaire.QuestionnaireItemType.STRING
-addExtension(
-  Extension()
-    .setUrl(EXTENSION_ITEM_CONTROL_URL)
-    .setValue(
-      CodeableConcept()
-	.addCoding(
-	  Coding()
-	    .setCode(DisplayItemControlType.HELP.extensionCode)
-	    .setSystem(EXTENSION_ITEM_CONTROL_SYSTEM)
-	)
-    )
-)
-}
-
-assertThat(questionnaireItem.displayItemControl).isEqualTo(DisplayItemControlType.HELP)
-}
-
-@Test
-fun `help button is visible if questionnaireItem has helpCode`() {
-val questionnaireItem =
-Questionnaire.QuestionnaireItemComponent().apply {
-item =
-  listOf(
-    Questionnaire.QuestionnaireItemComponent().apply {
-      type = Questionnaire.QuestionnaireItemType.DISPLAY
-      addExtension(
-	Extension()
-	  .setUrl(EXTENSION_ITEM_CONTROL_URL)
-	  .setValue(
-	    CodeableConcept()
-	      .addCoding(
-		Coding()
-		  .setCode(DisplayItemControlType.HELP.extensionCode)
-		  .setSystem(EXTENSION_ITEM_CONTROL_SYSTEM)
-	      )
-	  )
-      )
-    }
-  )
-}
-
-assertThat(questionnaireItem.hasHelpButton).isTrue()
-}
-
-@Test
-fun `help button is hidden if questionnaireItem does not have helpCode`() {
-val questionnaireItem =
-Questionnaire.QuestionnaireItemComponent().apply {
-item =
-  listOf(
-    Questionnaire.QuestionnaireItemComponent().apply {
-      type = Questionnaire.QuestionnaireItemType.DISPLAY
-      addExtension(
-	Extension()
-	  .setUrl(EXTENSION_ITEM_CONTROL_URL)
-	  .setValue(
-	    CodeableConcept()
-	      .addCoding(
-		Coding()
-		  .setCode(DisplayItemControlType.FLYOVER.extensionCode)
-		  .setSystem(EXTENSION_ITEM_CONTROL_SYSTEM)
-	      )
-	  )
-      )
-    }
-  )
-}
-
-assertThat(questionnaireItem.hasHelpButton).isFalse()
-}
-
-@Test
-fun `isHelpCode returns true if displayItemControl is help`() {
-val questionnaireItem =
-Questionnaire.QuestionnaireItemComponent().apply {
-type = Questionnaire.QuestionnaireItemType.DISPLAY
-addExtension(
-  Extension()
-    .setUrl(EXTENSION_ITEM_CONTROL_URL)
-    .setValue(
-      CodeableConcept()
-	.addCoding(
-	  Coding()
-	    .setCode(DisplayItemControlType.HELP.extensionCode)
-	    .setSystem(EXTENSION_ITEM_CONTROL_SYSTEM)
-	)
-    )
-)
-}
-
-assertThat(questionnaireItem.isHelpCode).isTrue()
-}
-
-@Test
-fun `isHelpCode returns false if displayItemControl is not help`() {
-val questionnaireItem =
-Questionnaire.QuestionnaireItemComponent().apply {
-type = Questionnaire.QuestionnaireItemType.DISPLAY
-addExtension(
-  Extension()
-    .setUrl(EXTENSION_ITEM_CONTROL_URL)
-    .setValue(
-      CodeableConcept()
-	.addCoding(
-	  Coding()
-	    .setCode(DisplayItemControlType.PAGE.extensionCode)
-	    .setSystem(EXTENSION_ITEM_CONTROL_SYSTEM)
-	)
-    )
-)
-}
-
-assertThat(questionnaireItem.isHelpCode).isFalse()
-}
-
-@Test
-fun `displayItemControl should return null if the extension url is missing`() {
-val questionnaireItem =
-Questionnaire.QuestionnaireItemComponent().apply {
-type = Questionnaire.QuestionnaireItemType.STRING
-addExtension(
-  Extension()
-    .setValue(
-      CodeableConcept()
-	.addCoding(
-	  Coding()
-	    .setCode(DisplayItemControlType.PAGE.extensionCode)
-	    .setSystem(EXTENSION_ITEM_CONTROL_SYSTEM)
-	)
-    )
-)
-}
-
-assertThat(questionnaireItem.displayItemControl).isNull()
-}
-
-@Test
-fun `displayItemControl should return null if the extension system is missing`() {
-val questionnaireItem =
-Questionnaire.QuestionnaireItemComponent().apply {
-type = Questionnaire.QuestionnaireItemType.STRING
-addExtension(
-  Extension()
-    .setUrl(EXTENSION_ITEM_CONTROL_URL)
-    .setValue(
-      CodeableConcept()
-	.addCoding(Coding().setCode(DisplayItemControlType.PAGE.extensionCode))
-    )
-)
-}
-
-assertThat(questionnaireItem.displayItemControl).isNull()
-}
-
-@Test
-fun choiceOrientation_shouldReturnVertical() {
-val questionnaireItem =
-Questionnaire.QuestionnaireItemComponent().apply {
-addExtension(
-  EXTENSION_CHOICE_ORIENTATION_URL,
-  CodeType(ChoiceOrientationTypes.VERTICAL.extensionCode)
-)
-}
-assertThat(questionnaireItem.choiceOrientation).isEqualTo(ChoiceOrientationTypes.VERTICAL)
-}
-
-@Test
-fun choiceOrientation_shouldReturnHorizontal() {
-val questionnaireItem =
-Questionnaire.QuestionnaireItemComponent().apply {
-addExtension(
-  EXTENSION_CHOICE_ORIENTATION_URL,
-  CodeType(ChoiceOrientationTypes.HORIZONTAL.extensionCode)
-)
-}
-assertThat(questionnaireItem.choiceOrientation).isEqualTo(ChoiceOrientationTypes.HORIZONTAL)
-}
-
-@Test
-fun choiceOrientation_missingExtension_shouldReturnNull() {
-val questionnaireItem = Questionnaire.QuestionnaireItemComponent()
-assertThat(questionnaireItem.choiceOrientation).isNull()
-}
-
-@Test
-fun choiceOrientation_missingOrientation_shouldReturnNull() {
-val questionnaireItem =
-Questionnaire.QuestionnaireItemComponent().apply {
-addExtension(EXTENSION_CHOICE_ORIENTATION_URL, CodeType(""))
-}
-assertThat(questionnaireItem.choiceOrientation).isNull()
-}
-
-@Test
-fun mimeTypes_shouldReturnMimeTypes() {
-val questionnaireItem =
-Questionnaire.QuestionnaireItemComponent().apply {
-addExtension(EXTENSION_MIME_TYPE, CodeType("image/jpg"))
-addExtension(EXTENSION_MIME_TYPE, CodeType("application/pdf"))
-}
-assertThat(questionnaireItem.mimeTypes).isEqualTo(listOf("image/jpg", "application/pdf"))
-}
-
-@Test
-fun mimeTypes_missingMimeType_shouldReturnEmpty() {
-val questionnaireItem =
-Questionnaire.QuestionnaireItemComponent().apply {
-addExtension(EXTENSION_MIME_TYPE, CodeType(""))
-}
-assertThat(questionnaireItem.mimeTypes).isEmpty()
-}
-
-@Test
-fun mimeTypes_missingExtension_shouldReturnNull() {
-val questionnaireItem = Questionnaire.QuestionnaireItemComponent()
-assertThat(questionnaireItem.mimeTypes).isEmpty()
-}
-
-@Test
-fun `should return max size in bytes`() {
-val questionnaireItem =
-Questionnaire.QuestionnaireItemComponent().apply {
-addExtension(EXTENSION_MAX_SIZE, DecimalType(5242880))
-}
-assertThat(questionnaireItem.maxSizeInBytes).isEqualTo(BigDecimal(5242880))
-}
-
-@Test
-fun `should return max size in kibibytes`() {
-val questionnaireItem =
-Questionnaire.QuestionnaireItemComponent().apply {
-addExtension(EXTENSION_MAX_SIZE, DecimalType(5242880))
-}
-assertThat(questionnaireItem.maxSizeInKiBs).isEqualTo(BigDecimal(5120))
-}
-
-@Test
-fun `should return max size in mebibytes`() {
-val questionnaireItem =
-Questionnaire.QuestionnaireItemComponent().apply {
-addExtension(EXTENSION_MAX_SIZE, DecimalType(5242880))
-}
-assertThat(questionnaireItem.maxSizeInMiBs).isEqualTo(BigDecimal(5))
-}
-
-@Test
-fun `should return null for max size in bytes`() {
-assertThat(Questionnaire.QuestionnaireItemComponent().maxSizeInBytes).isNull()
-}
-
-@Test
-fun `should return null for max size in kibibytes`() {
-assertThat(Questionnaire.QuestionnaireItemComponent().maxSizeInKiBs).isNull()
-}
-
-@Test
-fun `should return null for max size in mebibytes`() {
-assertThat(Questionnaire.QuestionnaireItemComponent().maxSizeInMiBs).isNull()
-}
-
-@Test
-fun `should return false if given size is below maximum size allowed`() {
-val questionnaireItem =
-Questionnaire.QuestionnaireItemComponent().apply {
-addExtension(EXTENSION_MAX_SIZE, DecimalType(5242880))
-}
-assertThat(questionnaireItem.isGivenSizeOverLimit(BigDecimal(10))).isFalse()
-}
-
-@Test
-fun `should return true if given size is above maximum size allowed`() {
-val questionnaireItem =
-Questionnaire.QuestionnaireItemComponent().apply {
-addExtension(EXTENSION_MAX_SIZE, DecimalType(5242880))
-}
-assertThat(questionnaireItem.isGivenSizeOverLimit(BigDecimal(52428809))).isTrue()
-}
-
-@Test
-fun mimeType_size_shouldReturnNumberOfSupportedMimeTypes() {
-assertThat(MimeType.values().size).isEqualTo(4)
-}
-
-@Test
-fun hasMimeType_shouldReturnTrue() {
-val questionnaire =
-Questionnaire.QuestionnaireItemComponent().apply {
-addExtension(EXTENSION_MIME_TYPE, CodeType("image/jpg"))
-addExtension(EXTENSION_MIME_TYPE, CodeType("application/pdf"))
-}
-assertThat(questionnaire.hasMimeType(MimeType.IMAGE.value)).isTrue()
-}
-
-@Test
-fun hasMimeType_shouldReturnFalse() {
-val questionnaire =
-Questionnaire.QuestionnaireItemComponent().apply {
-addExtension(EXTENSION_MIME_TYPE, CodeType("image/jpg"))
-addExtension(EXTENSION_MIME_TYPE, CodeType("application/pdf"))
-}
-assertThat(questionnaire.hasMimeType(MimeType.VIDEO.value)).isFalse()
-}
-
-@Test
-fun hasMimeTypeOnly_shouldReturnTrue() {
-val questionnaire =
-Questionnaire.QuestionnaireItemComponent().apply {
-addExtension(EXTENSION_MIME_TYPE, CodeType("image/jpg"))
-addExtension(EXTENSION_MIME_TYPE, CodeType("image/png"))
-}
-assertThat(questionnaire.hasMimeTypeOnly(MimeType.IMAGE.value)).isTrue()
-}
-
-@Test
-fun hasMimeTypeOnly_shouldReturnFalse() {
-val questionnaire =
-Questionnaire.QuestionnaireItemComponent().apply {
-addExtension(EXTENSION_MIME_TYPE, CodeType("image/jpg"))
-addExtension(EXTENSION_MIME_TYPE, CodeType("application/pdf"))
-}
-assertThat(questionnaire.hasMimeTypeOnly(MimeType.IMAGE.value)).isFalse()
-}
-
-@Test
-fun maxSize_shouldReturnBytes() {
-val questionnaire =
-Questionnaire.QuestionnaireItemComponent().apply {
-addExtension(EXTENSION_MAX_SIZE, DecimalType(5242880))
-}
-assertThat(questionnaire.maxSizeInBytes).isEqualTo(BigDecimal(5242880))
-}
-
-@Test
-fun maxSize_shouldReturnKibibytes() {
-val questionnaire =
-Questionnaire.QuestionnaireItemComponent().apply {
-addExtension(EXTENSION_MAX_SIZE, DecimalType(5242880))
-}
-assertThat(questionnaire.maxSizeInKiBs).isEqualTo(BigDecimal(5120))
-}
-
-@Test
-fun maxSize_shouldReturnMebibytes() {
-val questionnaire =
-Questionnaire.QuestionnaireItemComponent().apply {
-addExtension(EXTENSION_MAX_SIZE, DecimalType(5242880))
-}
-assertThat(questionnaire.maxSizeInMiBs).isEqualTo(BigDecimal(5))
-}
-
-@Test
-fun maxSizeInByte_missingExtension_shouldReturnNull() {
-val questionnaire = Questionnaire.QuestionnaireItemComponent()
-assertThat(questionnaire.maxSizeInBytes).isNull()
-}
-
-@Test
-fun maxSizeInKiB_missingExtension_shouldReturnNull() {
-val questionnaire = Questionnaire.QuestionnaireItemComponent()
-assertThat(questionnaire.maxSizeInKiBs).isNull()
-}
-
-@Test
-fun maxSizeInMiB_missingExtension_shouldReturnNull() {
-val questionnaire = Questionnaire.QuestionnaireItemComponent()
-assertThat(questionnaire.maxSizeInMiBs).isNull()
-}
-
-@Test
-fun localizedTextSpanned_noText_shouldReturnNull() {
-assertThat(Questionnaire.QuestionnaireItemComponent().localizedTextSpanned).isNull()
-}
-
-@Test
-fun localizedTextSpanned_shouldReturnText() {
-val questionnaireItem =
-Questionnaire.QuestionnaireItemComponent().apply {
-text = "Patient Information in <strong>strong</strong>"
-}
-Locale.setDefault(Locale.US)
-assertThat(questionnaireItem.localizedTextSpanned.toString())
-.isEqualTo("Patient Information in strong")
-}
-
-@Test
-fun localizedTextSpanned_nonMatchingLocale_shouldReturnText() {
-val questionnaireItem =
-Questionnaire.QuestionnaireItemComponent().apply {
-text = "Patient Information"
-textElement.apply {
-  addExtension(
-    Extension(ToolingExtensions.EXT_TRANSLATION).apply {
-      addExtension(Extension("lang", StringType("vi-VN")))
-      addExtension(Extension("content", StringType("Thông tin bệnh nhân")))
-    }
-  )
-}
-}
-Locale.setDefault(Locale.US)
-
-assertThat(questionnaireItem.localizedTextSpanned.toString()).isEqualTo("Patient Information")
-}
-
-@Test
-fun localizedTextSpanned_matchingLocale_shouldReturnLocalizedText() {
-val questionnaireItem =
-Questionnaire.QuestionnaireItemComponent().apply {
-text = "Patient Information"
-textElement.apply {
-  addExtension(
-    Extension(ToolingExtensions.EXT_TRANSLATION).apply {
-      addExtension(Extension("lang", StringType("vi-VN")))
-      addExtension(Extension("content", StringType("Thông tin bệnh nhân")))
-    }
-  )
-}
-}
-Locale.setDefault(Locale.forLanguageTag("vi-VN"))
-
-assertThat(questionnaireItem.localizedTextSpanned.toString()).isEqualTo("Thông tin bệnh nhân")
-}
-
-@Test
-fun localizedTextSpanned_matchingLocaleWithoutCountryCode_shouldReturnLocalizedText() {
-val questionnaireItem =
-Questionnaire.QuestionnaireItemComponent().apply {
-text = "Patient Information"
-textElement.apply {
-  addExtension(
-    Extension(ToolingExtensions.EXT_TRANSLATION).apply {
-      addExtension(Extension("lang", StringType("vi")))
-      addExtension(Extension("content", StringType("Thông tin bệnh nhân")))
-    }
-  )
-}
-}
-Locale.setDefault(Locale.forLanguageTag("vi-VN"))
-
-assertThat(questionnaireItem.localizedTextSpanned.toString()).isEqualTo("Thông tin bệnh nhân")
-}
-
-@Test
-fun localizedPrefixSpanned_noPrefix_shouldReturnNull() {
-val questionnaireItem = Questionnaire.QuestionnaireItemComponent()
-
-assertThat(questionnaireItem.localizedPrefixSpanned).isNull()
-}
-
-@Test
-fun localizedPrefixSpanned_shouldReturnPrefix() {
-val questionnaireItem =
-Questionnaire.QuestionnaireItemComponent().apply { prefix = "One in <strong>strong</strong>" }
-Locale.setDefault(Locale.US)
-
-assertThat(questionnaireItem.localizedPrefixSpanned.toString()).isEqualTo("One in strong")
-}
-
-@Test
-fun localizedPrefixSpanned_nonMatchingLocale_shouldReturnText() {
-val questionnaireItem =
-Questionnaire.QuestionnaireItemComponent().apply {
-prefix = "One"
-prefixElement.apply {
-  addExtension(
-    Extension(ToolingExtensions.EXT_TRANSLATION).apply {
-      addExtension(Extension("lang", StringType("vi-VN")))
-      addExtension(Extension("content", StringType("Một")))
-    }
-  )
-}
-}
-Locale.setDefault(Locale.US)
-
-assertThat(questionnaireItem.localizedPrefixSpanned.toString()).isEqualTo("One")
-}
-
-@Test
-fun localizedPrefixSpanned_matchingLocale_shouldReturnLocalizedText() {
-val questionnaireItem =
-Questionnaire.QuestionnaireItemComponent().apply {
-prefix = "One"
-prefixElement.apply {
-  addExtension(
-    Extension(ToolingExtensions.EXT_TRANSLATION).apply {
-      addExtension(Extension("lang", StringType("vi-VN")))
-      addExtension(Extension("content", StringType("Một")))
-    }
-  )
-}
-}
-Locale.setDefault(Locale.forLanguageTag("vi-VN"))
-
-assertThat(questionnaireItem.localizedPrefixSpanned.toString()).isEqualTo("Một")
-}
-
-@Test
-fun localizedPrefixSpanned_matchingLocaleWithoutCountryCode_shouldReturnLocalizedText() {
-val questionnaireItem =
-Questionnaire.QuestionnaireItemComponent().apply {
-prefix = "One"
-prefixElement.apply {
-  addExtension(
-    Extension(ToolingExtensions.EXT_TRANSLATION).apply {
-      addExtension(Extension("lang", StringType("vi")))
-      addExtension(Extension("content", StringType("Một")))
-    }
-  )
-}
-}
-Locale.setDefault(Locale.forLanguageTag("vi-VN"))
-
-assertThat(questionnaireItem.localizedPrefixSpanned.toString()).isEqualTo("Một")
-}
-
-@Test
-fun `nested display item without instructions code returns null`() {
-val questionItemList =
-listOf(
-Questionnaire.QuestionnaireItemComponent().apply {
-  linkId = "parent-question"
-  text = "parent question text"
-  type = Questionnaire.QuestionnaireItemType.BOOLEAN
-  item =
-    listOf(
-      Questionnaire.QuestionnaireItemComponent().apply {
-	linkId = "nested-display-question"
-	text = "text"
-      }
-    )
-}
-)
-
-assertThat(questionItemList.first().localizedInstructionsSpanned).isNull()
-}
-
-@Test
-fun `localizedInstructionsSpanned returns text`() {
-val questionItemList =
-listOf(
-Questionnaire.QuestionnaireItemComponent().apply {
-  linkId = "parent-question"
-  text = "parent question text"
-  type = Questionnaire.QuestionnaireItemType.BOOLEAN
-  item =
-    listOf(
-      Questionnaire.QuestionnaireItemComponent().apply {
-	linkId = "nested-display-question"
-	text = "subtitle text"
-	extension = listOf(displayCategoryExtensionWithInstructionsCode)
-	type = Questionnaire.QuestionnaireItemType.DISPLAY
-      }
-    )
-}
-)
-Locale.setDefault(Locale.US)
-
-assertThat(questionItemList.first().localizedInstructionsSpanned.toString())
-.isEqualTo("subtitle text")
-}
-
-@Test
-fun `localizedInstructionsSpanned returns text for non matching locale`() {
-val questionItemList =
-listOf(
-Questionnaire.QuestionnaireItemComponent().apply {
-  linkId = "parent-question"
-  text = "parent question text"
-  type = Questionnaire.QuestionnaireItemType.BOOLEAN
-  item =
-    listOf(
-      Questionnaire.QuestionnaireItemComponent().apply {
-	linkId = "nested-display-question"
-	text = "subtitle text"
-	textElement.apply {
-	  addExtension(
-	    Extension(ToolingExtensions.EXT_TRANSLATION).apply {
-	      addExtension(Extension("lang", StringType("vi-VN")))
-	      addExtension(Extension("content", StringType("phụ đề")))
-	    }
-	  )
-	}
-	extension = listOf(displayCategoryExtensionWithInstructionsCode)
-	type = Questionnaire.QuestionnaireItemType.DISPLAY
-      }
-    )
-}
-)
-Locale.setDefault(Locale.US)
-
-assertThat(questionItemList.first().localizedInstructionsSpanned.toString())
-.isEqualTo("subtitle text")
-}
-
-@Test
-fun `localizedInstructionsSpanned returns localized text for matching locale`() {
-val questionItemList =
-listOf(
-Questionnaire.QuestionnaireItemComponent().apply {
-  linkId = "parent-question"
-  text = "parent question text"
-  type = Questionnaire.QuestionnaireItemType.BOOLEAN
-  item =
-    listOf(
-      Questionnaire.QuestionnaireItemComponent().apply {
-	linkId = "nested-display-question"
-	text = "subtitle text"
-	textElement.apply {
-	  addExtension(
-	    Extension(ToolingExtensions.EXT_TRANSLATION).apply {
-	      addExtension(Extension("lang", StringType("vi-VN")))
-	      addExtension(Extension("content", StringType("phụ đề")))
-	    }
-	  )
-	}
-	extension = listOf(displayCategoryExtensionWithInstructionsCode)
-	type = Questionnaire.QuestionnaireItemType.DISPLAY
-      }
-    )
-}
-)
-Locale.setDefault(Locale.forLanguageTag("vi-VN"))
-
-assertThat(questionItemList.first().localizedInstructionsSpanned.toString()).isEqualTo("phụ đề")
-}
-
-@Test
-fun `localizedInstructionsSpanned returns localized text for matching locale without country code`() {
-val questionItemList =
-listOf(
-Questionnaire.QuestionnaireItemComponent().apply {
-  linkId = "parent-question"
-  text = "parent question text"
-  type = Questionnaire.QuestionnaireItemType.BOOLEAN
-  item =
-    listOf(
-      Questionnaire.QuestionnaireItemComponent().apply {
-	linkId = "nested-display-question"
-	text = "subtitle text"
-	textElement.apply {
-	  addExtension(
-	    Extension(ToolingExtensions.EXT_TRANSLATION).apply {
-	      addExtension(Extension("lang", StringType("vi")))
-	      addExtension(Extension("content", StringType("phụ đề")))
-	    }
-	  )
-	}
-	extension = listOf(displayCategoryExtensionWithInstructionsCode)
-	type = Questionnaire.QuestionnaireItemType.DISPLAY
-      }
-    )
-}
-)
-Locale.setDefault(Locale.forLanguageTag("vi-VN"))
-
-assertThat(questionItemList.first().localizedInstructionsSpanned.toString()).isEqualTo("phụ đề")
-}
-
-@Test
-fun `isInstructionsCode returns true`() {
-val questionnaireItem =
-Questionnaire.QuestionnaireItemComponent().apply {
-linkId = "nested-display-question"
-text = "subtitle text"
-extension = listOf(displayCategoryExtensionWithInstructionsCode)
-type = Questionnaire.QuestionnaireItemType.DISPLAY
-}
-assertThat(questionnaireItem.isInstructionsCode).isTrue()
-}
-
-@Test
-fun `isInstructionsCode returns false if item type is not display`() {
-val questionnaireItem =
-Questionnaire.QuestionnaireItemComponent().apply {
-linkId = "nested-display-question"
-text = "subtitle text"
-extension = listOf(displayCategoryExtensionWithInstructionsCode)
-type = Questionnaire.QuestionnaireItemType.STRING
-}
-assertThat(questionnaireItem.isInstructionsCode).isFalse()
-}
-
-@Test
-fun `isInstructionsCode returns false if instructions code is not present`() {
-val displayCategoryExtension =
-Extension().apply {
-url = EXTENSION_DISPLAY_CATEGORY_URL
-setValue(
-  CodeableConcept().apply {
-    coding =
-      listOf(
-	Coding().apply {
-	  code = "some random code"
-	  system = EXTENSION_DISPLAY_CATEGORY_SYSTEM
-	}
-      )
-  }
-)
-}
-val questionnaireItem =
-Questionnaire.QuestionnaireItemComponent().apply {
-linkId = "nested-display-question"
-text = "subtitle text"
-extension = listOf(displayCategoryExtension)
-type = Questionnaire.QuestionnaireItemType.STRING
-}
-assertThat(questionnaireItem.isInstructionsCode).isFalse()
-}
-
-@Test
-fun localizedFlyoverSpanned_noFlyover_shouldReturnNull() {
-val questionItemList =
-listOf(
-Questionnaire.QuestionnaireItemComponent().apply {
-  linkId = "parent-question"
-  text = "parent question text"
-  type = Questionnaire.QuestionnaireItemType.BOOLEAN
-}
-)
-
-assertThat(questionItemList.first().localizedFlyoverSpanned).isNull()
-}
-
-@Test
-fun localizedFlyoverSpanned_shouldReturnFlyover() {
-val questionItemList =
-listOf(
-Questionnaire.QuestionnaireItemComponent().apply {
-  linkId = "parent-question"
-  text = "parent question text"
-  type = Questionnaire.QuestionnaireItemType.BOOLEAN
-  item =
-    listOf(
-      Questionnaire.QuestionnaireItemComponent().apply {
-	linkId = "nested-display-question"
-	text = "flyover text"
-	type = Questionnaire.QuestionnaireItemType.DISPLAY
-	addExtension(
-	  EXTENSION_ITEM_CONTROL_URL,
-	  CodeableConcept().apply {
-	    addCoding().apply {
-	      system = EXTENSION_ITEM_CONTROL_SYSTEM
-	      code = "flyover"
-	    }
-	  }
-	)
-      }
-    )
-}
-)
-
-assertThat(questionItemList.first().localizedFlyoverSpanned.toString())
-.isEqualTo("flyover text")
-}
-
-@Test
-fun localizedFlyoverSpanned_nonMatchingLocale_shouldReturnFlyover() {
-val questionItemList =
-listOf(
-Questionnaire.QuestionnaireItemComponent().apply {
-  linkId = "parent-question"
-  text = "parent question text"
-  type = Questionnaire.QuestionnaireItemType.BOOLEAN
-  item =
-    listOf(
-      Questionnaire.QuestionnaireItemComponent().apply {
-	linkId = "nested-display-question"
-	text = "flyover text"
-	textElement.apply {
-	  addExtension(
-	    Extension(ToolingExtensions.EXT_TRANSLATION).apply {
-	      addExtension(Extension("lang", StringType("vi-VN")))
-	      addExtension(Extension("content", StringType("gợi ý")))
-	    }
-	  )
-	}
-	type = Questionnaire.QuestionnaireItemType.DISPLAY
-	addExtension(
-	  EXTENSION_ITEM_CONTROL_URL,
-	  CodeableConcept().apply {
-	    addCoding().apply {
-	      system = EXTENSION_ITEM_CONTROL_SYSTEM
-	      code = "flyover"
-	    }
-	  }
-	)
-      }
-    )
-}
-)
-Locale.setDefault(Locale.US)
-
-assertThat(questionItemList.first().localizedFlyoverSpanned.toString())
-.isEqualTo("flyover text")
-}
-
-@Test
-fun `localizedHelpSpanned should return null if no help code`() {
-val questionItemList =
-listOf(
-Questionnaire.QuestionnaireItemComponent().apply {
-  linkId = "parent-question"
-  text = "parent question text"
-  type = Questionnaire.QuestionnaireItemType.BOOLEAN
-}
-)
-
-assertThat(questionItemList.first().localizedHelpSpanned).isNull()
-}
-
-@Test
-fun `localizedHelpSpanned should return help`() {
-val questionItemList =
-listOf(
-Questionnaire.QuestionnaireItemComponent().apply {
-  linkId = "parent-question"
-  text = "parent question text"
-  type = Questionnaire.QuestionnaireItemType.BOOLEAN
-  item =
-    listOf(
-      Questionnaire.QuestionnaireItemComponent().apply {
-	linkId = "nested-display-question"
-	text = "help text"
-	type = Questionnaire.QuestionnaireItemType.DISPLAY
-	addExtension(
-	  EXTENSION_ITEM_CONTROL_URL,
-	  CodeableConcept().apply {
-	    addCoding().apply {
-	      system = EXTENSION_ITEM_CONTROL_SYSTEM
-	      code = DisplayItemControlType.HELP.extensionCode
-	    }
-	  }
-	)
-      }
-    )
-}
-)
-
-assertThat(questionItemList.first().localizedHelpSpanned.toString()).isEqualTo("help text")
-}
-
-@Test
-fun `localizedHelpSpanned not matching locale should return help`() {
-val questionItemList =
-listOf(
-Questionnaire.QuestionnaireItemComponent().apply {
-  linkId = "parent-question"
-  text = "parent question text"
-  type = Questionnaire.QuestionnaireItemType.BOOLEAN
-  item =
-    listOf(
-      Questionnaire.QuestionnaireItemComponent().apply {
-	linkId = "nested-display-question"
-	text = "help text"
-	textElement.apply {
-	  addExtension(
-	    Extension(ToolingExtensions.EXT_TRANSLATION).apply {
-	      addExtension(Extension("lang", StringType("vi-VN")))
-	      addExtension(Extension("content", StringType("gợi ý")))
-	    }
-	  )
-	}
-	type = Questionnaire.QuestionnaireItemType.DISPLAY
-	addExtension(
-	  EXTENSION_ITEM_CONTROL_URL,
-	  CodeableConcept().apply {
-	    addCoding().apply {
-	      system = EXTENSION_ITEM_CONTROL_SYSTEM
-	      code = DisplayItemControlType.HELP.extensionCode
-	    }
-	  }
-	)
-      }
-    )
-}
-)
-Locale.setDefault(Locale.US)
-
-assertThat(questionItemList.first().localizedHelpSpanned.toString()).isEqualTo("help text")
-}
-
-@Test
-fun `localizedHelpSpanned matching locale should return localized text`() {
-val questionItemList =
-listOf(
-Questionnaire.QuestionnaireItemComponent().apply {
-  linkId = "parent-question"
-  text = "parent question text"
-  type = Questionnaire.QuestionnaireItemType.BOOLEAN
-  item =
-    listOf(
-      Questionnaire.QuestionnaireItemComponent().apply {
-	linkId = "nested-display-question"
-	text = "help text"
-	textElement.apply {
-	  addExtension(
-	    Extension(ToolingExtensions.EXT_TRANSLATION).apply {
-	      addExtension(Extension("lang", StringType("vi-VN")))
-	      addExtension(Extension("content", StringType("phụ đề")))
-	    }
-	  )
-	}
-	addExtension(
-	  EXTENSION_ITEM_CONTROL_URL,
-	  CodeableConcept().apply {
-	    addCoding().apply {
-	      system = EXTENSION_ITEM_CONTROL_SYSTEM
-	      code = DisplayItemControlType.HELP.extensionCode
-	    }
-	  }
-	)
-	type = Questionnaire.QuestionnaireItemType.DISPLAY
-      }
-    )
-}
-)
-Locale.setDefault(Locale.forLanguageTag("vi-VN"))
-
-assertThat(questionItemList.first().localizedHelpSpanned.toString()).isEqualTo("phụ đề")
-}
-
-@Test
-fun `isHidden should return true`() {
-assertThat(
-Questionnaire.QuestionnaireItemComponent()
-  .apply { addExtension(EXTENSION_HIDDEN_URL, BooleanType(true)) }
-  .isHidden
-)
-.isTrue()
-}
-
-@Test
-fun `isHidden should return false`() {
-assertThat(
-Questionnaire.QuestionnaireItemComponent()
-  .apply { addExtension(EXTENSION_HIDDEN_URL, BooleanType(false)) }
-  .isHidden
-)
-.isFalse()
-}
-
-@Test
-fun `isHidden should return false for invalid value`() {
-assertThat(
-Questionnaire.QuestionnaireItemComponent()
-  .apply { addExtension(EXTENSION_HIDDEN_URL, IntegerType(1)) }
-  .isHidden
-)
-.isFalse()
-}
-
-@Test
-fun enableWhenExpression_shouldReturnExpression() {
-val questionItem =
-Questionnaire()
-.addItem(
-  Questionnaire.QuestionnaireItemComponent().apply {
-    linkId = "first-name"
-    type = Questionnaire.QuestionnaireItemType.TEXT
-    extension =
-      listOf(
-	Extension(
-	  EXTENSION_ENABLE_WHEN_EXPRESSION_URL,
-	  Expression().apply {
-	    language = "text/fhirpath"
-	    expression =
-	      "%resource.repeat(item).where(linkId='4.2.1').answer.value.code ='female'"
-	  }
-	)
-      )
-  }
-)
-
-assertThat(questionItem.itemFirstRep.enableWhenExpression!!.expression)
-.isEqualTo("%resource.repeat(item).where(linkId='4.2.1').answer.value.code ='female'")
-}
-
-@Test
-fun enableWhenExpression_shouldReturnNull() {
-val questionItem =
-Questionnaire()
-.addItem(
-  Questionnaire.QuestionnaireItemComponent().apply {
-    linkId = "first-name"
-    type = Questionnaire.QuestionnaireItemType.TEXT
-    extension =
-      listOf(
-	Extension(
-	  ITEM_INITIAL_EXPRESSION_URL,
-	  Expression().apply {
-	    language = "text/fhirpath"
-	    expression = "today()"
-	  }
-	)
-      )
-  }
-)
-
-assertThat(questionItem.itemFirstRep.enableWhenExpression).isNull()
-}
-
-@Test
-fun `calculatedExpression should return expression for valid extension url`() {
-val item =
-Questionnaire.QuestionnaireItemComponent().apply {
-addExtension(
-  EXTENSION_CALCULATED_EXPRESSION_URL,
-  Expression().apply {
-    this.expression = "today()"
-    this.language = "text/fhirpath"
-  }
-)
-}
-assertThat(item.calculatedExpression).isNotNull()
-assertThat(item.calculatedExpression!!.expression).isEqualTo("today()")
-}
-
-@Test
-fun `calculatedExpression should return null for other extension url`() {
-val item =
-Questionnaire.QuestionnaireItemComponent().apply {
-addExtension(
-  ITEM_INITIAL_EXPRESSION_URL,
-  Expression().apply {
-    this.expression = "today()"
-    this.language = "text/fhirpath"
-  }
-)
-}
-assertThat(item.calculatedExpression).isNull()
-}
-
-@Test
-fun `expressionBasedExtensions should return all extension of type expression`() {
-val item =
-Questionnaire.QuestionnaireItemComponent().apply {
-addExtension(EXTENSION_HIDDEN_URL, BooleanType(true))
-addExtension(
-  EXTENSION_CALCULATED_EXPRESSION_URL,
-  Expression().apply {
-    this.expression = "today()"
-    this.language = "text/fhirpath"
-  }
-)
-addExtension(
-  EXTENSION_ENABLE_WHEN_EXPRESSION_URL,
-  Expression().apply {
-    this.expression = "%resource.status == 'draft'"
-    this.language = "text/fhirpath"
-  }
-)
-}
-
-val result = item.expressionBasedExtensions
-
-assertThat(result.count()).isEqualTo(2)
-assertThat(result.first().url).isEqualTo(EXTENSION_CALCULATED_EXPRESSION_URL)
-assertThat(result.last().url).isEqualTo(EXTENSION_ENABLE_WHEN_EXPRESSION_URL)
-}
-
-@Test
-fun `isReferencedBy should return true`() {
-val item1 =
-Questionnaire.QuestionnaireItemComponent().apply {
-linkId = "A"
-addExtension(
-  EXTENSION_CALCULATED_EXPRESSION_URL,
-  Expression().apply {
-    this.expression = "%resource.item.where(linkId='B')"
-    this.language = "text/fhirpath"
-  }
-)
-}
-val item2 = Questionnaire.QuestionnaireItemComponent().apply { linkId = "B" }
-assertThat(item2.isReferencedBy(item1)).isTrue()
-}
-
-@Test
-fun `isReferencedBy should return false`() {
-val item1 =
-Questionnaire.QuestionnaireItemComponent().apply {
-linkId = "A"
-addExtension(
-  EXTENSION_CALCULATED_EXPRESSION_URL,
-  Expression().apply {
-    this.expression = "%resource.item.where(answer.value.empty())"
-    this.language = "text/fhirpath"
-  }
-)
-}
-val item2 = Questionnaire.QuestionnaireItemComponent().apply { linkId = "B" }
-assertThat(item2.isReferencedBy(item1)).isFalse()
-}
-
-@Test
-fun `flattened should return linear list`() {
-val items =
-listOf(
-Questionnaire.QuestionnaireItemComponent().apply { linkId = "A" },
-Questionnaire.QuestionnaireItemComponent()
-  .apply { linkId = "B" }
-  .addItem(
-    Questionnaire.QuestionnaireItemComponent()
-      .apply { linkId = "C" }
-      .addItem(Questionnaire.QuestionnaireItemComponent().apply { linkId = "D" })
-  )
-)
-assertThat(items.flattened().map { it.linkId }).containsExactly("A", "B", "C", "D")
-}
-
-@Test
-fun localizedFlyoverSpanned_matchingLocale_shouldReturnFlyover() {
-val questionItemList =
-listOf(
-Questionnaire.QuestionnaireItemComponent().apply {
-  linkId = "parent-question"
-  text = "parent question text"
-  type = Questionnaire.QuestionnaireItemType.BOOLEAN
-  item =
-    listOf(
-      Questionnaire.QuestionnaireItemComponent().apply {
-	linkId = "nested-display-question"
-	text = "flyover text"
-	textElement.apply {
-	  addExtension(
-	    Extension(ToolingExtensions.EXT_TRANSLATION).apply {
-	      addExtension(Extension("lang", StringType("vi-VN")))
-	      addExtension(Extension("content", StringType("gợi ý")))
-	    }
-	  )
-	}
-	type = Questionnaire.QuestionnaireItemType.DISPLAY
-	addExtension(
-	  EXTENSION_ITEM_CONTROL_URL,
-	  CodeableConcept().apply {
-	    addCoding().apply {
-	      system = EXTENSION_ITEM_CONTROL_SYSTEM
-	      code = "flyover"
-	    }
-	  }
-	)
-      }
-    )
-}
-)
-Locale.setDefault(Locale.forLanguageTag("vi-VN"))
-
-assertThat(questionItemList.first().localizedFlyoverSpanned.toString()).isEqualTo("gợi ý")
-}
-
-@Test
-fun localizedFlyoverSpanned_matchingLocaleWithoutCountryCode_shouldReturnFlyover() {
-val questionItemList =
-listOf(
-Questionnaire.QuestionnaireItemComponent().apply {
-  linkId = "parent-question"
-  text = "parent question text"
-  type = Questionnaire.QuestionnaireItemType.BOOLEAN
-  item =
-    listOf(
-      Questionnaire.QuestionnaireItemComponent().apply {
-	linkId = "nested-display-question"
-	text = "flyover text"
-	textElement.apply {
-	  addExtension(
-	    Extension(ToolingExtensions.EXT_TRANSLATION).apply {
-	      addExtension(Extension("lang", StringType("vi")))
-	      addExtension(Extension("content", StringType("gợi ý")))
-	    }
-	  )
-	}
-	type = Questionnaire.QuestionnaireItemType.DISPLAY
-	addExtension(
-	  EXTENSION_ITEM_CONTROL_URL,
-	  CodeableConcept().apply {
-	    addCoding().apply {
-	      system = EXTENSION_ITEM_CONTROL_SYSTEM
-	      code = "flyover"
-	    }
-	  }
-	)
-      }
-    )
-}
-)
-Locale.setDefault(Locale.forLanguageTag("vi-VN"))
-
-assertThat(questionItemList.first().localizedFlyoverSpanned.toString()).isEqualTo("gợi ý")
-}
-
-@Test
-fun createQuestionResponseWithoutGroupAndNestedQuestions() {
-val question =
-Questionnaire.QuestionnaireItemComponent().apply {
-linkId = "gender"
-type = Questionnaire.QuestionnaireItemType.STRING
-initial = listOf(Questionnaire.QuestionnaireItemInitialComponent(StringType("male")))
-}
-
-val questionResponse = question.createQuestionnaireResponseItem()
-
-assertThat((questionResponse.answer[0].value as StringType).value).isEqualTo("male")
-}
-
-@Test
-fun createQuestionResponseWithGroupQuestions() {
-val question =
-Questionnaire.QuestionnaireItemComponent().apply {
-linkId = "group-test"
-type = Questionnaire.QuestionnaireItemType.GROUP
-addItem(
-  Questionnaire.QuestionnaireItemComponent().apply {
-    linkId = "gender"
-    type = Questionnaire.QuestionnaireItemType.STRING
-    initial = listOf(Questionnaire.QuestionnaireItemInitialComponent(StringType("male")))
-  }
-)
-
-addItem(
-  Questionnaire.QuestionnaireItemComponent().apply {
-    linkId = "isActive"
-    type = Questionnaire.QuestionnaireItemType.BOOLEAN
-    initial = listOf(Questionnaire.QuestionnaireItemInitialComponent(BooleanType(true)))
-  }
-)
-}
-
-val questionResponse = question.createQuestionnaireResponseItem()
-
-assertThat((questionResponse.item[0].answer[0].value as StringType).value).isEqualTo("male")
-assertThat((questionResponse.item[1].answer[0].value as BooleanType).booleanValue())
-.isEqualTo(true)
-}
-
-@Test
-fun createQuestionResponseWithNestedQuestions() {
-val question =
-Questionnaire.QuestionnaireItemComponent().apply {
-linkId = "group-test"
-type = Questionnaire.QuestionnaireItemType.GROUP
-addItem(
-  Questionnaire.QuestionnaireItemComponent().apply {
-    linkId = "gender"
-    type = Questionnaire.QuestionnaireItemType.STRING
-    initial = listOf(Questionnaire.QuestionnaireItemInitialComponent(StringType("male")))
-
-    addItem(
-      Questionnaire.QuestionnaireItemComponent().apply {
-	linkId = "isActive"
-	type = Questionnaire.QuestionnaireItemType.BOOLEAN
-	initial = listOf(Questionnaire.QuestionnaireItemInitialComponent(BooleanType(true)))
-      }
-    )
-  }
-)
-}
-
-val questionResponse = question.createQuestionnaireResponseItem()
-
-assertThat((questionResponse.item[0].answer[0].value as StringType).value).isEqualTo("male")
-assertThat(
-(questionResponse.item[0].answer[0].item[0].answer[0].value as BooleanType).booleanValue()
-)
-.isEqualTo(true)
-}
-
-@Test
-fun `createQuestionResponse should not set answer for quantity type with missing value`() {
-val question =
-Questionnaire.QuestionnaireItemComponent().apply {
-linkId = "age"
-type = Questionnaire.QuestionnaireItemType.QUANTITY
-initial =
-  listOf(
-    Questionnaire.QuestionnaireItemInitialComponent(
-      Quantity().apply {
-	code = "months"
-	system = "http://unitofmeausre.org"
-      }
-    )
-  )
-}
-
-val questionResponse = question.createQuestionnaireResponseItem()
-
-assertThat(questionResponse.answer).isEmpty()
-}
-
-@Test
-fun `createQuestionResponse should set answer with quantity type`() {
-val question =
-Questionnaire.QuestionnaireItemComponent().apply {
-linkId = "age"
-type = Questionnaire.QuestionnaireItemType.QUANTITY
-initial =
-  listOf(
-    Questionnaire.QuestionnaireItemInitialComponent(
-      Quantity().apply {
-	code = "months"
-	system = "http://unitofmeausre.org"
-	value = BigDecimal("1")
-      }
-    )
-  )
-}
-
-val questionResponse = question.createQuestionnaireResponseItem()
-val answer = questionResponse.answerFirstRep.value as Quantity
-assertThat(answer.value).isEqualTo(BigDecimal(1))
-assertThat(answer.code).isEqualTo("months")
-}
-
-@Test
-fun entryFormat_missingFormat_shouldReturnNull() {
-val questionnaireItem =
-Questionnaire.QuestionnaireItemComponent().apply {
-addExtension(EXTENSION_ENTRY_FORMAT_URL, null)
-}
-assertThat(questionnaireItem.entryFormat).isNull()
-}
-
-@Test
-fun `createQuestionnaireResponseItem should set answer for non repeating question initial value`() {
-val question =
-Questionnaire.QuestionnaireItemComponent().apply {
-linkId = "phone"
-type = Questionnaire.QuestionnaireItemType.STRING
-initial = listOf(Questionnaire.QuestionnaireItemInitialComponent(StringType("000011111")))
-}
-
-val responseItem = question.createQuestionnaireResponseItem()
-
-assertThat(responseItem.answer.map { it.value.primitiveValue() }).containsExactly("000011111")
-}
-
-@Test
-fun `createQuestionnaireResponseItem should set answer for repeating question initial values`() {
-val question =
-Questionnaire.QuestionnaireItemComponent().apply {
-linkId = "phones"
-type = Questionnaire.QuestionnaireItemType.STRING
-repeats = true
-initial =
-  listOf(
-    Questionnaire.QuestionnaireItemInitialComponent(StringType("000011111")),
-    Questionnaire.QuestionnaireItemInitialComponent(StringType("000022222"))
-  )
-}
-
-val responseItem = question.createQuestionnaireResponseItem()
-
-assertThat(responseItem.answer.map { it.value.primitiveValue() })
-.containsExactly("000011111", "000022222")
-}
-
-@Test
-  fun `createQuestionnaireResponseItem should set answer for non repeating question initialSelected option`() {
-    val question =
-      Questionnaire.QuestionnaireItemComponent().apply {
-        linkId = "phone"
+  @Before
+  fun setUp() {
+    ReflectionHelpers.setStaticField(DataCapture::class.java, "configuration", null)
+  }
+
+  @Test
+  fun itemControl_shouldReturnItemControlCodeDropDown() {
+    val questionnaireItem =
+      Questionnaire.QuestionnaireItemComponent().apply {
         type = Questionnaire.QuestionnaireItemType.CHOICE
-        answerOption =
+        addExtension(
+          Extension()
+            .setUrl(EXTENSION_ITEM_CONTROL_URL)
+            .setValue(
+              CodeableConcept()
+                .addCoding(
+                  Coding()
+                    .setCode(ItemControlTypes.DROP_DOWN.extensionCode)
+                    .setDisplay("Drop Down")
+                    .setSystem(EXTENSION_ITEM_CONTROL_SYSTEM)
+                )
+            )
+        )
+      }
+
+    assertThat(questionnaireItem.itemControl).isEqualTo(ItemControlTypes.DROP_DOWN)
+  }
+
+  @Test
+  fun itemControl_shouldReturnItemControlCodeRadioButton() {
+    val questionnaireItem =
+      Questionnaire.QuestionnaireItemComponent().apply {
+        type = Questionnaire.QuestionnaireItemType.CHOICE
+        addExtension(
+          Extension()
+            .setUrl(EXTENSION_ITEM_CONTROL_URL)
+            .setValue(
+              CodeableConcept()
+                .addCoding(
+                  Coding()
+                    .setCode(ItemControlTypes.RADIO_BUTTON.extensionCode)
+                    .setDisplay("Radio Group")
+                    .setSystem(EXTENSION_ITEM_CONTROL_SYSTEM)
+                )
+            )
+        )
+      }
+
+    assertThat(questionnaireItem.itemControl).isEqualTo(ItemControlTypes.RADIO_BUTTON)
+  }
+
+  @Test
+  fun itemControl_shouldReturnItemControlCodePhoneNumber() {
+    val questionnaireItem =
+      Questionnaire.QuestionnaireItemComponent().apply {
+        type = Questionnaire.QuestionnaireItemType.STRING
+        addExtension(
+          Extension()
+            .setUrl(EXTENSION_ITEM_CONTROL_URL_ANDROID_FHIR)
+            .setValue(
+              CodeableConcept()
+                .addCoding(
+                  Coding()
+                    .setCode(ItemControlTypes.PHONE_NUMBER.extensionCode)
+                    .setSystem(EXTENSION_ITEM_CONTROL_SYSTEM_ANDROID_FHIR)
+                )
+            )
+        )
+      }
+
+    assertThat(questionnaireItem.itemControl).isEqualTo(ItemControlTypes.PHONE_NUMBER)
+  }
+
+  @Test
+  fun itemControl_wrongExtensionUrl_shouldReturnNull() {
+    val questionnaireItem =
+      Questionnaire.QuestionnaireItemComponent().apply {
+        type = Questionnaire.QuestionnaireItemType.CHOICE
+        addExtension(
+          Extension()
+            .setUrl("null-test")
+            .setValue(
+              CodeableConcept()
+                .addCoding(
+                  Coding()
+                    .setCode(ItemControlTypes.DROP_DOWN.extensionCode)
+                    .setDisplay("Drop Down")
+                    .setSystem(EXTENSION_ITEM_CONTROL_SYSTEM)
+                )
+            )
+        )
+      }
+
+    assertThat(questionnaireItem.itemControl).isNull()
+  }
+
+  @Test
+  fun itemControl_wrongExtensionCoding_shouldReturnNull() {
+    val questionnaireItem =
+      Questionnaire.QuestionnaireItemComponent().apply {
+        type = Questionnaire.QuestionnaireItemType.CHOICE
+        addExtension(
+          Extension()
+            .setUrl(EXTENSION_ITEM_CONTROL_URL)
+            .setValue(
+              CodeableConcept()
+                .addCoding(
+                  Coding()
+                    .setCode("null-test")
+                    .setDisplay("Drop Down")
+                    .setSystem(EXTENSION_ITEM_CONTROL_SYSTEM)
+                )
+            )
+        )
+      }
+
+    assertThat(questionnaireItem.itemControl).isNull()
+  }
+
+  @Test
+  fun `displayItemControl should return flyover type`() {
+    val questionnaireItem =
+      Questionnaire.QuestionnaireItemComponent().apply {
+        type = Questionnaire.QuestionnaireItemType.STRING
+        addExtension(
+          Extension()
+            .setUrl(EXTENSION_ITEM_CONTROL_URL)
+            .setValue(
+              CodeableConcept()
+                .addCoding(
+                  Coding()
+                    .setCode(DisplayItemControlType.FLYOVER.extensionCode)
+                    .setSystem(EXTENSION_ITEM_CONTROL_SYSTEM)
+                )
+            )
+        )
+      }
+
+    assertThat(questionnaireItem.displayItemControl).isEqualTo(DisplayItemControlType.FLYOVER)
+  }
+
+  @Test
+  fun `isFlyoverCode should return true`() {
+    val questionnaireItem =
+      Questionnaire.QuestionnaireItemComponent().apply {
+        type = Questionnaire.QuestionnaireItemType.DISPLAY
+        addExtension(
+          Extension()
+            .setUrl(EXTENSION_ITEM_CONTROL_URL)
+            .setValue(
+              CodeableConcept()
+                .addCoding(
+                  Coding()
+                    .setCode(DisplayItemControlType.FLYOVER.extensionCode)
+                    .setSystem(EXTENSION_ITEM_CONTROL_SYSTEM)
+                )
+            )
+        )
+      }
+
+    assertThat(questionnaireItem.isFlyoverCode).isTrue()
+  }
+
+  @Test
+  fun `isFlyoverCode item returns false if type is not display`() {
+    val questionnaireItem =
+      Questionnaire.QuestionnaireItemComponent().apply {
+        type = Questionnaire.QuestionnaireItemType.STRING
+        addExtension(
+          Extension()
+            .setUrl(EXTENSION_ITEM_CONTROL_URL)
+            .setValue(
+              CodeableConcept()
+                .addCoding(
+                  Coding()
+                    .setCode(DisplayItemControlType.FLYOVER.extensionCode)
+                    .setSystem(EXTENSION_ITEM_CONTROL_SYSTEM)
+                )
+            )
+        )
+      }
+
+    assertThat(questionnaireItem.isFlyoverCode).isFalse()
+  }
+
+  @Test
+  fun `isFlyoverCode item returns false if code is not flyover`() {
+    val questionnaireItem =
+      Questionnaire.QuestionnaireItemComponent().apply {
+        type = Questionnaire.QuestionnaireItemType.STRING
+        addExtension(
+          Extension()
+            .setUrl(EXTENSION_ITEM_CONTROL_URL)
+            .setValue(
+              CodeableConcept()
+                .addCoding(Coding().setCode("random-code").setSystem(EXTENSION_ITEM_CONTROL_SYSTEM))
+            )
+        )
+      }
+
+    assertThat(questionnaireItem.isFlyoverCode).isFalse()
+  }
+
+  @Test
+  fun `displayItemControl should return page type`() {
+    val questionnaireItem =
+      Questionnaire.QuestionnaireItemComponent().apply {
+        type = Questionnaire.QuestionnaireItemType.STRING
+        addExtension(
+          Extension()
+            .setUrl(EXTENSION_ITEM_CONTROL_URL)
+            .setValue(
+              CodeableConcept()
+                .addCoding(
+                  Coding()
+                    .setCode(DisplayItemControlType.PAGE.extensionCode)
+                    .setSystem(EXTENSION_ITEM_CONTROL_SYSTEM)
+                )
+            )
+        )
+      }
+
+    assertThat(questionnaireItem.displayItemControl).isEqualTo(DisplayItemControlType.PAGE)
+  }
+
+  @Test
+  fun `displayItemControl should return help`() {
+    val questionnaireItem =
+      Questionnaire.QuestionnaireItemComponent().apply {
+        type = Questionnaire.QuestionnaireItemType.STRING
+        addExtension(
+          Extension()
+            .setUrl(EXTENSION_ITEM_CONTROL_URL)
+            .setValue(
+              CodeableConcept()
+                .addCoding(
+                  Coding()
+                    .setCode(DisplayItemControlType.HELP.extensionCode)
+                    .setSystem(EXTENSION_ITEM_CONTROL_SYSTEM)
+                )
+            )
+        )
+      }
+
+    assertThat(questionnaireItem.displayItemControl).isEqualTo(DisplayItemControlType.HELP)
+  }
+
+  @Test
+  fun `help button is visible if questionnaireItem has helpCode`() {
+    val questionnaireItem =
+      Questionnaire.QuestionnaireItemComponent().apply {
+        item =
           listOf(
-            Questionnaire.QuestionnaireItemAnswerOptionComponent().apply {
-              value = Coding("http://abc.com", "a", "A")
-            },
-            Questionnaire.QuestionnaireItemAnswerOptionComponent().apply {
-              initialSelected = true
-              value = Coding("http://abc.com", "b", "B")
-            },
-          )
-      }
-
-    val responseItem = question.createQuestionnaireResponseItem()
-
-    assertThat(responseItem.answer.map { it.valueCoding.code }).containsExactly("b")
-  }
-
-  @Test
-  fun `createQuestionnaireResponseItem should set answer for repeating question initialSelected options`() {
-    val question =
-      Questionnaire.QuestionnaireItemComponent().apply {
-        linkId = "phones"
-        type = Questionnaire.QuestionnaireItemType.CHOICE
-        repeats = true
-        answerOption =
-          listOf(
-            Questionnaire.QuestionnaireItemAnswerOptionComponent().apply {
-              initialSelected = true
-              value = Coding("http://abc.com", "a", "A")
-            },
-            Questionnaire.QuestionnaireItemAnswerOptionComponent().apply {
-              initialSelected = true
-              value = Coding("http://abc.com", "b", "B")
-            },
-          )
-      }
-
-    val responseItem = question.createQuestionnaireResponseItem()
-
-    assertThat(responseItem.answer.map { it.valueCoding.code }).containsExactly("a", "b")
-  }
-
-  @Test
->>>>>>> origin/option-init-selected
-  fun `createQuestionnaireResponseItem should throw exception for non repeating question with multiple initial values `() {
-    val question =
-      Questionnaire.QuestionnaireItemComponent().apply {
-        linkId = "phones"
-        type = Questionnaire.QuestionnaireItemType.STRING
-        initial =
-          listOf(
-            Questionnaire.QuestionnaireItemInitialComponent(StringType("000011111")),
-            Questionnaire.QuestionnaireItemInitialComponent(StringType("000022222"))
-          )
-      }
-    assertThrows(IllegalArgumentException::class.java) {
-        question.createQuestionnaireResponseItem()
-      }
-      .run {
-        assertThat(this.message)
-          .isEqualTo(
-            "Questionnaire item ${question.linkId} can only have multiple initial values for repeating items. See rule que-13 at https://www.hl7.org/fhir/questionnaire-definitions.html#Questionnaire.item.initial."
-          )
-      }
-  }
-
-  @Test
-  fun `createQuestionnaireResponseItem should throw exception for non repeating question with multiple initialSelected options`() {
-    val question =
-      Questionnaire.QuestionnaireItemComponent().apply {
-        linkId = "phones"
-        type = Questionnaire.QuestionnaireItemType.CHOICE
-        answerOption =
-          listOf(
-            Questionnaire.QuestionnaireItemAnswerOptionComponent().apply {
-              initialSelected = true
-              value = Coding("http://abc.com", "a", "A")
-            },
-            Questionnaire.QuestionnaireItemAnswerOptionComponent().apply {
-              initialSelected = true
-              value = Coding("http://abc.com", "b", "B")
-            },
-          )
-      }
-    assertThrows(IllegalArgumentException::class.java) {
-        question.createQuestionnaireResponseItem()
-      }
-      .run {
-        assertThat(this.message)
-          .isEqualTo(
-            "Questionnaire item ${question.linkId} can only have multiple initial values for repeating items. See rule que-13 at https://www.hl7.org/fhir/questionnaire-definitions.html#Questionnaire.item.initial."
-          )
-      }
-  }
-
-  @Test
-  fun `createQuestionnaireResponseItem should throw exception for initial and answerOption both specified`() {
-    val question =
-      Questionnaire.QuestionnaireItemComponent().apply {
-        linkId = "phones"
-        type = Questionnaire.QuestionnaireItemType.CHOICE
-        initial =
-          listOf(
-            Questionnaire.QuestionnaireItemInitialComponent().apply {
-              value = Coding("http://abc.com", "a", "A")
+            Questionnaire.QuestionnaireItemComponent().apply {
+              type = Questionnaire.QuestionnaireItemType.DISPLAY
+              addExtension(
+                Extension()
+                  .setUrl(EXTENSION_ITEM_CONTROL_URL)
+                  .setValue(
+                    CodeableConcept()
+                      .addCoding(
+                        Coding()
+                          .setCode(DisplayItemControlType.HELP.extensionCode)
+                          .setSystem(EXTENSION_ITEM_CONTROL_SYSTEM)
+                      )
+                  )
+              )
             }
           )
-        answerOption =
+      }
+
+    assertThat(questionnaireItem.hasHelpButton).isTrue()
+  }
+
+  @Test
+  fun `help button is hidden if questionnaireItem does not have helpCode`() {
+    val questionnaireItem =
+      Questionnaire.QuestionnaireItemComponent().apply {
+        item =
           listOf(
-            Questionnaire.QuestionnaireItemAnswerOptionComponent().apply {
-              initialSelected = true
-              value = Coding("http://abc.com", "a", "A")
-            },
-            Questionnaire.QuestionnaireItemAnswerOptionComponent().apply {
-              initialSelected = true
-              value = Coding("http://abc.com", "b", "B")
-            },
+            Questionnaire.QuestionnaireItemComponent().apply {
+              type = Questionnaire.QuestionnaireItemType.DISPLAY
+              addExtension(
+                Extension()
+                  .setUrl(EXTENSION_ITEM_CONTROL_URL)
+                  .setValue(
+                    CodeableConcept()
+                      .addCoding(
+                        Coding()
+                          .setCode(DisplayItemControlType.FLYOVER.extensionCode)
+                          .setSystem(EXTENSION_ITEM_CONTROL_SYSTEM)
+                      )
+                  )
+              )
+            }
           )
       }
-    assertThrows(IllegalArgumentException::class.java) {
-        question.createQuestionnaireResponseItem()
-      }
-      .run {
-        assertThat(this.message)
-          .isEqualTo(
-            "Questionnaire item ${question.linkId} has both initial value(s) and has answerOption. See rule que-11 at https://www.hl7.org/fhir/questionnaire-definitions.html#Questionnaire.item.initial."
-          )
-      }
-<<<<<<< HEAD
-  }
-
-  @Test
->>>>>>> origin/option-init-selected
-=======
+
+    assertThat(questionnaireItem.hasHelpButton).isFalse()
+  }
+
+  @Test
+  fun `isHelpCode returns true if displayItemControl is help`() {
+    val questionnaireItem =
+      Questionnaire.QuestionnaireItemComponent().apply {
+        type = Questionnaire.QuestionnaireItemType.DISPLAY
+        addExtension(
+          Extension()
+            .setUrl(EXTENSION_ITEM_CONTROL_URL)
+            .setValue(
+              CodeableConcept()
+                .addCoding(
+                  Coding()
+                    .setCode(DisplayItemControlType.HELP.extensionCode)
+                    .setSystem(EXTENSION_ITEM_CONTROL_SYSTEM)
+                )
+            )
+        )
+      }
+
+    assertThat(questionnaireItem.isHelpCode).isTrue()
+  }
+
+  @Test
+  fun `isHelpCode returns false if displayItemControl is not help`() {
+    val questionnaireItem =
+      Questionnaire.QuestionnaireItemComponent().apply {
+        type = Questionnaire.QuestionnaireItemType.DISPLAY
+        addExtension(
+          Extension()
+            .setUrl(EXTENSION_ITEM_CONTROL_URL)
+            .setValue(
+              CodeableConcept()
+                .addCoding(
+                  Coding()
+                    .setCode(DisplayItemControlType.PAGE.extensionCode)
+                    .setSystem(EXTENSION_ITEM_CONTROL_SYSTEM)
+                )
+            )
+        )
+      }
+
+    assertThat(questionnaireItem.isHelpCode).isFalse()
+  }
+
+  @Test
+  fun `displayItemControl should return null if the extension url is missing`() {
+    val questionnaireItem =
+      Questionnaire.QuestionnaireItemComponent().apply {
+        type = Questionnaire.QuestionnaireItemType.STRING
+        addExtension(
+          Extension()
+            .setValue(
+              CodeableConcept()
+                .addCoding(
+                  Coding()
+                    .setCode(DisplayItemControlType.PAGE.extensionCode)
+                    .setSystem(EXTENSION_ITEM_CONTROL_SYSTEM)
+                )
+            )
+        )
+      }
+
+    assertThat(questionnaireItem.displayItemControl).isNull()
+  }
+
+  @Test
+  fun `displayItemControl should return null if the extension system is missing`() {
+    val questionnaireItem =
+      Questionnaire.QuestionnaireItemComponent().apply {
+        type = Questionnaire.QuestionnaireItemType.STRING
+        addExtension(
+          Extension()
+            .setUrl(EXTENSION_ITEM_CONTROL_URL)
+            .setValue(
+              CodeableConcept()
+                .addCoding(Coding().setCode(DisplayItemControlType.PAGE.extensionCode))
+            )
+        )
+      }
+
+    assertThat(questionnaireItem.displayItemControl).isNull()
+  }
+
+  @Test
+  fun choiceOrientation_shouldReturnVertical() {
+    val questionnaireItem =
+      Questionnaire.QuestionnaireItemComponent().apply {
+        addExtension(
+          EXTENSION_CHOICE_ORIENTATION_URL,
+          CodeType(ChoiceOrientationTypes.VERTICAL.extensionCode)
+        )
+      }
+    assertThat(questionnaireItem.choiceOrientation).isEqualTo(ChoiceOrientationTypes.VERTICAL)
+  }
+
+  @Test
+  fun choiceOrientation_shouldReturnHorizontal() {
+    val questionnaireItem =
+      Questionnaire.QuestionnaireItemComponent().apply {
+        addExtension(
+          EXTENSION_CHOICE_ORIENTATION_URL,
+          CodeType(ChoiceOrientationTypes.HORIZONTAL.extensionCode)
+        )
+      }
+    assertThat(questionnaireItem.choiceOrientation).isEqualTo(ChoiceOrientationTypes.HORIZONTAL)
+  }
+
+  @Test
+  fun choiceOrientation_missingExtension_shouldReturnNull() {
+    val questionnaireItem = Questionnaire.QuestionnaireItemComponent()
+    assertThat(questionnaireItem.choiceOrientation).isNull()
+  }
+
+  @Test
+  fun choiceOrientation_missingOrientation_shouldReturnNull() {
+    val questionnaireItem =
+      Questionnaire.QuestionnaireItemComponent().apply {
+        addExtension(EXTENSION_CHOICE_ORIENTATION_URL, CodeType(""))
+      }
+    assertThat(questionnaireItem.choiceOrientation).isNull()
+  }
+
+  @Test
+  fun mimeTypes_shouldReturnMimeTypes() {
+    val questionnaireItem =
+      Questionnaire.QuestionnaireItemComponent().apply {
+        addExtension(EXTENSION_MIME_TYPE, CodeType("image/jpg"))
+        addExtension(EXTENSION_MIME_TYPE, CodeType("application/pdf"))
+      }
+    assertThat(questionnaireItem.mimeTypes).isEqualTo(listOf("image/jpg", "application/pdf"))
+  }
+
+  @Test
+  fun mimeTypes_missingMimeType_shouldReturnEmpty() {
+    val questionnaireItem =
+      Questionnaire.QuestionnaireItemComponent().apply {
+        addExtension(EXTENSION_MIME_TYPE, CodeType(""))
+      }
+    assertThat(questionnaireItem.mimeTypes).isEmpty()
+  }
+
+  @Test
+  fun mimeTypes_missingExtension_shouldReturnNull() {
+    val questionnaireItem = Questionnaire.QuestionnaireItemComponent()
+    assertThat(questionnaireItem.mimeTypes).isEmpty()
+  }
+
+  @Test
+  fun `should return max size in bytes`() {
+    val questionnaireItem =
+      Questionnaire.QuestionnaireItemComponent().apply {
+        addExtension(EXTENSION_MAX_SIZE, DecimalType(5242880))
+      }
+    assertThat(questionnaireItem.maxSizeInBytes).isEqualTo(BigDecimal(5242880))
+  }
+
+  @Test
+  fun `should return max size in kibibytes`() {
+    val questionnaireItem =
+      Questionnaire.QuestionnaireItemComponent().apply {
+        addExtension(EXTENSION_MAX_SIZE, DecimalType(5242880))
+      }
+    assertThat(questionnaireItem.maxSizeInKiBs).isEqualTo(BigDecimal(5120))
+  }
+
+  @Test
+  fun `should return max size in mebibytes`() {
+    val questionnaireItem =
+      Questionnaire.QuestionnaireItemComponent().apply {
+        addExtension(EXTENSION_MAX_SIZE, DecimalType(5242880))
+      }
     assertThat(questionnaireItem.maxSizeInMiBs).isEqualTo(BigDecimal(5))
   }
 
@@ -2914,7 +1662,6 @@
   }
 
   @Test
->>>>>>> 92b19381
   fun `fetchBitmapFromUrl() should return Bitmap from url`() {
     val attachment =
       Attachment().apply {
