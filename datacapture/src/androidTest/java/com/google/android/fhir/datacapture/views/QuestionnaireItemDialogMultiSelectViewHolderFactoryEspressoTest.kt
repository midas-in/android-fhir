--- conflicted
+++ resolved
@@ -373,7 +373,6 @@
   }
 
   @Test
-<<<<<<< HEAD
   fun shows_requiredText_asHelperText() {
     runOnUI {
       viewHolder.bind(
@@ -439,7 +438,9 @@
         )
         .isEqualTo("Optional")
     }
-=======
+  }
+
+  @Test
   fun multipleChoice_doNotShowErrorInitially() {
     val questionnaireViewItem =
       QuestionnaireViewItem(
@@ -484,7 +485,6 @@
         viewHolder.itemView.findViewById<TextInputLayout>(R.id.multi_select_summary_holder).error
       )
       .isEqualTo("Missing answer for required field.")
->>>>>>> 390b3dec
   }
 
   /** Method to run code snippet on UI/main thread */
