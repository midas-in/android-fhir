--- conflicted
+++ resolved
@@ -23,30 +23,11 @@
     android:orientation="vertical"
 >
 
-<<<<<<< HEAD
-    <LinearLayout
-        android:layout_width="wrap_content"
+    <com.google.android.fhir.datacapture.views.QuestionnaireItemHeaderView
+        android:id="@+id/header"
+        android:layout_width="match_parent"
         android:layout_height="wrap_content"
-        android:orientation="horizontal"
-    >
-
-    <TextView
-            style="?attr/headerTextAppearanceQuestionnaire"
-            android:id="@+id/prefix_text_view"
-            android:layout_width="wrap_content"
-            android:layout_height="wrap_content"
-            android:paddingEnd="@dimen/prefix_padding_end"
-            android:visibility="gone"
-        />
-
-        <TextView
-            style="?attr/headerTextAppearanceQuestionnaire"
-            android:id="@+id/display_text_view"
-            android:layout_width="wrap_content"
-            android:layout_height="wrap_content"
-        />
-
-    </LinearLayout>
+    />
 
     <ImageView
         android:id="@+id/itemImage"
@@ -56,14 +37,6 @@
         android:layout_marginHorizontal="@dimen/item_margin_horizontal"
         android:layout_marginVertical="@dimen/item_margin_vertical"
         android:visibility="gone"
-    />
+        />
 
-=======
-    <com.google.android.fhir.datacapture.views.QuestionnaireItemHeaderView
-        android:id="@+id/header"
-        android:layout_width="match_parent"
-        android:layout_height="wrap_content"
-    />
-
->>>>>>> ffcad637
 </LinearLayout>