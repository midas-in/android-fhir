--- conflicted
+++ resolved
@@ -1,5 +1,5 @@
 /*
- * Copyright 2023 Google LLC
+ * Copyright 2022 Google LLC
  *
  * Licensed under the Apache License, Version 2.0 (the "License");
  * you may not use this file except in compliance with the License.
@@ -20,7 +20,6 @@
 import com.google.android.fhir.datacapture.ContextVariableImmutable
 import org.hl7.fhir.r4.model.Base
 import org.hl7.fhir.r4.model.Questionnaire
-import org.hl7.fhir.r4.model.Questionnaire.QuestionnaireItemComponent
 import org.hl7.fhir.r4.model.TypeDetails
 import org.hl7.fhir.r4.model.ValueSet
 import org.hl7.fhir.r4.utils.FHIRPathEngine
@@ -29,7 +28,6 @@
  * Resolves constants defined in the fhir path expressions beyond those defined in the specification
  */
 internal object FHIRPathEngineHostServices : FHIRPathEngine.IEvaluationContext {
-<<<<<<< HEAD
   enum class ContextVariableType(val constant: String) {
     Q_ITEM("qItem"),
     QUESTIONNAIRE("questionnaire");
@@ -38,7 +36,7 @@
     fun toContextExpression(base: Base) = this.constant to ContextVariableImmutable(this.constant, base)
   }
 
-  fun QuestionnaireItemComponent.buildContextMap(questionnaire: Questionnaire):
+  fun Questionnaire.QuestionnaireItemComponent.buildContextMap(questionnaire: Questionnaire):
           Map<String, ContextVariable> {
     return mapOf(
       ContextVariableType.QUESTIONNAIRE.toContextExpression(questionnaire),
@@ -46,16 +44,12 @@
     )
   }
 
-  override fun resolveConstant(appContext: Any?, name: String?, beforeContext: Boolean): Base? =
-    (appContext as? Map<*, *>)?.get(name) as? Base
-=======
   override fun resolveConstant(
     appContext: Any?,
     name: String?,
     beforeContext: Boolean,
   ): List<Base>? =
     ((appContext as? Map<*, *>)?.get(name) as? Base)?.let { listOf(it) } ?: emptyList()
->>>>>>> ab27ca05
 
   override fun resolveConstantType(appContext: Any?, name: String?): TypeDetails {
     throw UnsupportedOperationException()
