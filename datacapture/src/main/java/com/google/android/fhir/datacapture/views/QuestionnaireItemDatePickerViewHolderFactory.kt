/*
 * Copyright 2022 Google LLC
 *
 * Licensed under the Apache License, Version 2.0 (the "License");
 * you may not use this file except in compliance with the License.
 * You may obtain a copy of the License at
 *
 *       http://www.apache.org/licenses/LICENSE-2.0
 *
 * Unless required by applicable law or agreed to in writing, software
 * distributed under the License is distributed on an "AS IS" BASIS,
 * WITHOUT WARRANTIES OR CONDITIONS OF ANY KIND, either express or implied.
 * See the License for the specific language governing permissions and
 * limitations under the License.
 */

package com.google.android.fhir.datacapture.views

import android.annotation.SuppressLint
import android.content.Context
import android.icu.text.DateFormat
import android.text.TextWatcher
import android.view.View
import androidx.appcompat.app.AppCompatActivity
import androidx.appcompat.view.ContextThemeWrapper
import androidx.core.widget.doAfterTextChanged
import com.google.android.fhir.datacapture.R
import com.google.android.fhir.datacapture.utilities.isAndroidIcuSupported
import com.google.android.fhir.datacapture.utilities.localizedString
import com.google.android.fhir.datacapture.validation.Invalid
import com.google.android.fhir.datacapture.validation.NotValidated
import com.google.android.fhir.datacapture.validation.Valid
import com.google.android.fhir.datacapture.validation.ValidationResult
import com.google.android.material.datepicker.MaterialDatePicker
import com.google.android.material.textfield.TextInputEditText
import com.google.android.material.textfield.TextInputLayout
import java.text.ParseException
import java.time.Instant
import java.time.LocalDate
import java.time.ZoneId
import java.time.chrono.IsoChronology
import java.time.format.DateTimeFormatterBuilder
import java.time.format.FormatStyle
import java.util.Locale
import kotlin.math.abs
import kotlin.math.log10
import org.hl7.fhir.r4.model.DateType
import org.hl7.fhir.r4.model.QuestionnaireResponse

internal object QuestionnaireItemDatePickerViewHolderFactory :
  QuestionnaireItemViewHolderFactory(R.layout.questionnaire_item_date_picker_view) {
  override fun getQuestionnaireItemViewHolderDelegate() =
    object : QuestionnaireItemViewHolderDelegate {
      private lateinit var header: QuestionnaireItemHeaderView
      private lateinit var textInputLayout: TextInputLayout
      private lateinit var textInputEditText: TextInputEditText
      override lateinit var questionnaireItemViewItem: QuestionnaireItemViewItem
      private var textWatcher: TextWatcher? = null
      // Medium and long format styles use alphabetical month names which are difficult for the user
      // to input. Use short format style which is always numerical.
      private val localePattern =
        DateTimeFormatterBuilder.getLocalizedDateTimePattern(
          FormatStyle.SHORT,
          null,
          IsoChronology.INSTANCE,
          Locale.getDefault()
        )

      override fun init(itemView: View) {
        header = itemView.findViewById(R.id.header)
        textInputLayout = itemView.findViewById(R.id.text_input_layout)
        textInputEditText = itemView.findViewById(R.id.text_input_edit_text)
        textInputLayout.setEndIconOnClickListener {
          // The application is wrapped in a ContextThemeWrapper in QuestionnaireFragment
          // and again in TextInputEditText during layout inflation. As a result, it is
          // necessary to access the base context twice to retrieve the application object
          // from the view's context.
          val context = itemView.context.tryUnwrapContext()!!
          createMaterialDatePicker()
            .apply {
              addOnPositiveButtonClickListener { epochMilli ->
                textInputEditText.setText(
                  Instant.ofEpochMilli(epochMilli).atZone(ZONE_ID_UTC).toLocalDate().localizedString
                )
                questionnaireItemViewItem.setAnswer(
                  QuestionnaireResponse.QuestionnaireResponseItemAnswerComponent().apply {
                    val localDate =
                      Instant.ofEpochMilli(epochMilli).atZone(ZONE_ID_UTC).toLocalDate()
                    value = localDate.dateType
                  }
                )
                // Clear focus so that the user can refocus to open the dialog
                textInputEditText.clearFocus()
              }
            }
            .show(context.supportFragmentManager, TAG)
        }
      }

      @SuppressLint("NewApi") // java.time APIs can be used due to desugaring
      override fun bind(questionnaireItemViewItem: QuestionnaireItemViewItem) {
        header.bind(questionnaireItemViewItem.questionnaireItem)
        textInputLayout.hint = localePattern
        textInputEditText.removeTextChangedListener(textWatcher)

<<<<<<< HEAD
        textInputEditText.setText(
          questionnaireItemViewItem
            .answers
            .singleOrNull()
            ?.takeIf { it.hasValue() }
            ?.valueDateType
            ?.localDate
            ?.localizedString
        )
        questionnaireItemViewItem.questionnaireItem.entryFormat?.let {
          textInputLayout.helperText = it
=======
        if (textInputEditText.text.isNullOrEmpty()) {
          textInputEditText.setText(
            questionnaireItemViewItem.answers.singleOrNull()
              ?.valueDateType
              ?.localDate
              ?.localizedString
          )
>>>>>>> 8dbe52f0
        }
        textWatcher = textInputEditText.doAfterTextChanged { text -> updateAnswer(text.toString()) }
      }

      override fun displayValidationResult(validationResult: ValidationResult) {
        textInputLayout.error =
          when (validationResult) {
            is NotValidated, Valid -> null
            is Invalid -> validationResult.getSingleStringValidationMessage()
          }
      }

      override fun setReadOnly(isReadOnly: Boolean) {
        textInputEditText.isEnabled = !isReadOnly
        textInputLayout.isEnabled = !isReadOnly
      }

      private fun createMaterialDatePicker(): MaterialDatePicker<Long> {
        val selectedDate =
          questionnaireItemViewItem
            .answers
            .singleOrNull()
            ?.valueDateType
            ?.localDate
            ?.atStartOfDay(ZONE_ID_UTC)
            ?.toInstant()
            ?.toEpochMilli()
            ?: MaterialDatePicker.todayInUtcMilliseconds()
        return MaterialDatePicker.Builder.datePicker()
          .setTitleText(R.string.select_date)
          .setSelection(selectedDate)
          .build()
      }

      private fun updateAnswer(text: CharSequence?) {
        try {
          val localDate = parseDate(text, textInputEditText.context.applicationContext)
          questionnaireItemViewItem.setAnswer(
            QuestionnaireResponse.QuestionnaireResponseItemAnswerComponent().apply {
              value = localDate.dateType
            }
          )
        } catch (e: ParseException) {
          questionnaireItemViewItem.clearAnswer()
        }
      }
    }
}

internal const val TAG = "date-picker"
internal val ZONE_ID_UTC = ZoneId.of("UTC")

/**
 * Returns the [AppCompatActivity] if there exists one wrapped inside [ContextThemeWrapper] s, or
 * `null` otherwise.
 *
 * This function is inspired by the function with the same name in `AppCompateDelegateImpl`. See
 * https://cs.android.com/androidx/platform/frameworks/support/+/androidx-main:appcompat/appcompat/src/main/java/androidx/appcompat/app/AppCompatDelegateImpl.java;l=1615
 *
 * TODO: find a more robust way to do this as it is not guaranteed that the activity is an
 * AppCompatActivity.
 */
fun Context.tryUnwrapContext(): AppCompatActivity? {
  var context = this
  while (true) {
    when (context) {
      is AppCompatActivity -> return context
      is ContextThemeWrapper -> context = context.baseContext
      else -> return null
    }
  }
}

internal val DateType.localDate
  get() =
    LocalDate.of(
      year,
      month + 1,
      day,
    )

internal val LocalDate.dateType
  get() = DateType(year, monthValue - 1, dayOfMonth)

internal fun parseDate(text: CharSequence?, context: Context): LocalDate {
  val date =
    if (isAndroidIcuSupported()) {
      DateFormat.getDateInstance(DateFormat.SHORT).parse(text.toString())
    } else {
      android.text.format.DateFormat.getDateFormat(context).parse(text.toString())
    }
  val localDate = date.toInstant().atZone(ZoneId.systemDefault()).toLocalDate()
  // date/localDate with year more than 4 digit throws data format exception if deep copy
  // operation get performed on QuestionnaireResponse,
  // QuestionnaireResponse.QuestionnaireResponseItemAnswerComponent in org.hl7.fhir.r4.model
  // e.g ca.uhn.fhir.parser.DataFormatException: Invalid date/time format: "19843-12-21":
  // Expected character '-' at index 4 but found 3
  if (localDate.year.length() > 4) {
    throw ParseException("Year has more than 4 digits.", 4)
  }
  return localDate
}

// https://stackoverflow.com/questions/42950812/count-number-of-digits-in-kotlin
internal fun Int.length() =
  when (this) {
    0 -> 1
    else -> log10(abs(toDouble())).toInt() + 1
  }<|MERGE_RESOLUTION|>--- conflicted
+++ resolved
@@ -65,7 +65,7 @@
           IsoChronology.INSTANCE,
           Locale.getDefault()
         )
-
+      
       override fun init(itemView: View) {
         header = itemView.findViewById(R.id.header)
         textInputLayout = itemView.findViewById(R.id.text_input_layout)
@@ -96,38 +96,25 @@
             .show(context.supportFragmentManager, TAG)
         }
       }
-
+      
       @SuppressLint("NewApi") // java.time APIs can be used due to desugaring
       override fun bind(questionnaireItemViewItem: QuestionnaireItemViewItem) {
         header.bind(questionnaireItemViewItem.questionnaireItem)
         textInputLayout.hint = localePattern
         textInputEditText.removeTextChangedListener(textWatcher)
-
-<<<<<<< HEAD
-        textInputEditText.setText(
-          questionnaireItemViewItem
-            .answers
-            .singleOrNull()
-            ?.takeIf { it.hasValue() }
-            ?.valueDateType
-            ?.localDate
-            ?.localizedString
-        )
-        questionnaireItemViewItem.questionnaireItem.entryFormat?.let {
-          textInputLayout.helperText = it
-=======
+        
         if (textInputEditText.text.isNullOrEmpty()) {
           textInputEditText.setText(
             questionnaireItemViewItem.answers.singleOrNull()
+              ?.takeIf { it.hasValue() }
               ?.valueDateType
               ?.localDate
               ?.localizedString
           )
->>>>>>> 8dbe52f0
         }
         textWatcher = textInputEditText.doAfterTextChanged { text -> updateAnswer(text.toString()) }
       }
-
+      
       override fun displayValidationResult(validationResult: ValidationResult) {
         textInputLayout.error =
           when (validationResult) {
@@ -135,12 +122,12 @@
             is Invalid -> validationResult.getSingleStringValidationMessage()
           }
       }
-
+      
       override fun setReadOnly(isReadOnly: Boolean) {
         textInputEditText.isEnabled = !isReadOnly
         textInputLayout.isEnabled = !isReadOnly
       }
-
+      
       private fun createMaterialDatePicker(): MaterialDatePicker<Long> {
         val selectedDate =
           questionnaireItemViewItem
@@ -157,7 +144,7 @@
           .setSelection(selectedDate)
           .build()
       }
-
+      
       private fun updateAnswer(text: CharSequence?) {
         try {
           val localDate = parseDate(text, textInputEditText.context.applicationContext)
