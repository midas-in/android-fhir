/*
 * Copyright 2022-2023 Google LLC
 *
 * Licensed under the Apache License, Version 2.0 (the "License");
 * you may not use this file except in compliance with the License.
 * You may obtain a copy of the License at
 *
 *       http://www.apache.org/licenses/LICENSE-2.0
 *
 * Unless required by applicable law or agreed to in writing, software
 * distributed under the License is distributed on an "AS IS" BASIS,
 * WITHOUT WARRANTIES OR CONDITIONS OF ANY KIND, either express or implied.
 * See the License for the specific language governing permissions and
 * limitations under the License.
 */

package com.google.android.fhir.datacapture.mapping

import com.google.android.fhir.datacapture.DataCapture
import com.google.android.fhir.datacapture.extensions.createQuestionnaireResponseItem
import com.google.android.fhir.datacapture.extensions.filterByCodeInNameExtension
import com.google.android.fhir.datacapture.extensions.initialExpression
import com.google.android.fhir.datacapture.extensions.logicalId
import com.google.android.fhir.datacapture.extensions.questionnaireLaunchContexts
import com.google.android.fhir.datacapture.extensions.targetStructureMap
import com.google.android.fhir.datacapture.extensions.toCodeType
import com.google.android.fhir.datacapture.extensions.toCoding
import com.google.android.fhir.datacapture.extensions.toIdType
import com.google.android.fhir.datacapture.extensions.toUriType
import com.google.android.fhir.datacapture.fhirpath.fhirPathEngine
import java.lang.reflect.Field
import java.lang.reflect.Method
import java.lang.reflect.ParameterizedType
import java.util.Locale
import org.hl7.fhir.exceptions.FHIRException
import org.hl7.fhir.r4.context.IWorkerContext
import org.hl7.fhir.r4.model.Base
import org.hl7.fhir.r4.model.Bundle
import org.hl7.fhir.r4.model.CanonicalType
import org.hl7.fhir.r4.model.CodeType
import org.hl7.fhir.r4.model.CodeableConcept
import org.hl7.fhir.r4.model.Coding
import org.hl7.fhir.r4.model.DecimalType
import org.hl7.fhir.r4.model.DomainResource
import org.hl7.fhir.r4.model.Enumeration
import org.hl7.fhir.r4.model.Expression
import org.hl7.fhir.r4.model.Extension
import org.hl7.fhir.r4.model.IdType
import org.hl7.fhir.r4.model.IntegerType
import org.hl7.fhir.r4.model.Parameters
import org.hl7.fhir.r4.model.Questionnaire
import org.hl7.fhir.r4.model.QuestionnaireResponse
import org.hl7.fhir.r4.model.Reference
import org.hl7.fhir.r4.model.Resource
import org.hl7.fhir.r4.model.StringType
import org.hl7.fhir.r4.model.StructureDefinition
import org.hl7.fhir.r4.model.Type
import org.hl7.fhir.r4.model.UriType
import org.hl7.fhir.r4.utils.StructureMapUtilities
import timber.log.Timber

/**
 * Maps a [QuestionnaireResponse] to FHIR resources and vice versa.
 *
 * The process of converting [QuestionnaireResponse] s to other FHIR resources is called
 * [extraction](http://build.fhir.org/ig/HL7/sdc/extraction.html). The reverse process of converting
 * existing FHIR resources to [QuestionnaireResponse] s to be used to pre-fill the UI is called
 * [population](http://build.fhir.org/ig/HL7/sdc/populate.html).
 *
 * This class supports
 * [Definition-based extraction](http://build.fhir.org/ig/HL7/sdc/extraction.html#definition-based-extraction)
 * ,
 * [StructureMap-based extraction](http://hl7.org/fhir/uv/sdc/extraction.html#structuremap-based-extraction)
 * , and
 * [expression-based population](http://build.fhir.org/ig/HL7/sdc/populate.html#expression-based-population)
 * .
 *
 * See the [developer guide](https://github.com/google/android-fhir/wiki/SDCL%3A-Use-ResourceMapper)
 * for more information.
 */
object ResourceMapper {

  /**
   * Extract FHIR resources from a [questionnaire] and [questionnaireResponse].
   *
   * This method will perform
   * [StructureMap-based extraction](http://hl7.org/fhir/uv/sdc/extraction.html#structuremap-based-extraction)
   * if the [Questionnaire] specified by [questionnaire] includes a `targetStructureMap` extension.
   * In this case [structureMapExtractionContext] is required; extraction will fail and an empty
   * [Bundle] is returned if [structureMapExtractionContext] is not provided.
   *
   * Otherwise, this method will perform
   * [Definition-based extraction](http://hl7.org/fhir/uv/sdc/extraction.html#definition-based-extraction)
   * .
   *
   * @param questionnaire A [Questionnaire] with data extraction extensions.
   * @param questionnaireResponse A [QuestionnaireResponse] with answers for [questionnaire].
   * @param structureMapExtractionContext The [IWorkerContext] may be used along with
   *   [StructureMapUtilities] to parse the script and convert it into [StructureMap].
   * @return [Bundle] containing the extracted [Resource]s or empty Bundle if the extraction fails.
   *   An exception might also be thrown in a few cases
   * @throws IllegalArgumentException when Resource getting extracted does conform different profile
   *   than standard FHIR profile and argument loadProfile callback Implementation is not provided
   *   to load different profile
   */
  suspend fun extract(
    questionnaire: Questionnaire,
    questionnaireResponse: QuestionnaireResponse,
    structureMapExtractionContext: StructureMapExtractionContext? = null,
    profileLoader: ProfileLoader? = null,
  ): Bundle {
    return when {
      questionnaire.targetStructureMap == null ->
        extractByDefinition(
          questionnaire,
          questionnaireResponse,
          object : ProfileLoader {
            // Mutable map of key-canonical url as string for profile and
            // value-StructureDefinition of resource claims to conforms to.
            val structureDefinitionMap: MutableMap<String, StructureDefinition?> = hashMapOf()

            override fun loadProfile(url: CanonicalType): StructureDefinition? {
              if (profileLoader == null) {
                Timber.w(
                  "ProfileLoader implementation required to load StructureDefinition that this resource claims to conform to",
                )
                return null
              }

              structureDefinitionMap[url.toString()]?.also {
                return it
              }

              return profileLoader.loadProfile(url).also {
                structureDefinitionMap[url.toString()] = it
              }
            }
          },
        )
      structureMapExtractionContext != null -> {
        extractByStructureMap(questionnaire, questionnaireResponse, structureMapExtractionContext)
      }
      else -> {
        Bundle()
      }
    }
  }

  /**
   * Extracts FHIR resources from [questionnaireResponse] (as response to [questionnaire]) using
   * Definition-based extraction.
   *
   * See http://build.fhir.org/ig/HL7/sdc/extraction.html#definition-based-extraction for more on
   * Definition-based extraction.
   */
  private fun extractByDefinition(
    questionnaire: Questionnaire,
    questionnaireResponse: QuestionnaireResponse,
    profileLoader: ProfileLoader,
  ): Bundle {
    val rootResource: Resource? = questionnaire.createResource()
    val extractedResources = mutableListOf<Resource>()

    extractByDefinition(
      questionnaire.item,
      questionnaireResponse.item,
      rootResource,
      extractedResources,
      profileLoader,
    )

    if (rootResource != null) {
      extractedResources += rootResource
    }

    return Bundle().apply {
      type = Bundle.BundleType.TRANSACTION
      entry = extractedResources.map { Bundle.BundleEntryComponent().apply { resource = it } }
    }
  }

  /**
   * Extracts FHIR resources from [questionnaireResponse] (as response to [questionnaire]) using
   * StructureMap-based extraction.
   *
   * @param structureMapProvider provides the referenced [StructureMap] either from persistence or a
   *   remote service.
   * @return a [Bundle] including the extraction results, or `null` if [structureMapProvider] is
   *   missing.
   *
   * See http://build.fhir.org/ig/HL7/sdc/extraction.html#structuremap-based-extraction for more on
   * StructureMap-based extraction.
   */
  private suspend fun extractByStructureMap(
    questionnaire: Questionnaire,
    questionnaireResponse: QuestionnaireResponse,
    structureMapExtractionContext: StructureMapExtractionContext,
  ): Bundle {
    val structureMapProvider = structureMapExtractionContext.structureMapProvider
    val simpleWorkerContext =
      DataCapture.getConfiguration(structureMapExtractionContext.context)
        .simpleWorkerContext
        .apply { setExpansionProfile(Parameters()) }
    val structureMap = structureMapProvider(questionnaire.targetStructureMap!!, simpleWorkerContext)

    return Bundle().apply {
      StructureMapUtilities(
          simpleWorkerContext,
          structureMapExtractionContext.transformSupportServices,
        )
        .transform(simpleWorkerContext, questionnaireResponse, structureMap, this)
    }
  }

  /**
   * Performs
   * [Expression-based population](http://build.fhir.org/ig/HL7/sdc/populate.html#expression-based-population)
   * and returns a [QuestionnaireResponse] for the [questionnaire] that is populated from the
   * [resources].
   */
  suspend fun populate(
    questionnaire: Questionnaire,
<<<<<<< HEAD
    launchContexts: Map<String, Resource>
=======
    vararg resources: Resource,
>>>>>>> 0818bd03
  ): QuestionnaireResponse {
    val filteredLaunchContexts =
      filterByCodeInNameExtension(
        launchContexts,
        questionnaire.questionnaireLaunchContexts ?: listOf()
      )
    populateInitialValues(questionnaire.item, filteredLaunchContexts)
    return QuestionnaireResponse().apply {
      item = questionnaire.item.map { it.createQuestionnaireResponseItem() }
    }
  }

  private suspend fun populateInitialValues(
    questionnaireItems: List<Questionnaire.QuestionnaireItemComponent>,
<<<<<<< HEAD
    launchContexts: Map<String, Resource>
=======
    vararg resources: Resource,
>>>>>>> 0818bd03
  ) {
    questionnaireItems.forEach { populateInitialValue(it, launchContexts) }
  }

  private suspend fun populateInitialValue(
    questionnaireItem: Questionnaire.QuestionnaireItemComponent,
<<<<<<< HEAD
    launchContexts: Map<String, Resource>
=======
    vararg resources: Resource,
>>>>>>> 0818bd03
  ) {
    check(questionnaireItem.initial.isEmpty() || questionnaireItem.initialExpression == null) {
      "QuestionnaireItem item is not allowed to have both initial.value and initial expression. See rule at http://build.fhir.org/ig/HL7/sdc/expressions.html#initialExpression."
    }

    questionnaireItem.initialExpression
      ?.let {
<<<<<<< HEAD
        fhirPathEngine.evaluate(launchContexts, null, null, null, it.expression).firstOrNull()
=======
        fhirPathEngine
          .evaluate(
            selectPopulationContext(resources.asList(), it),
            it.expression.removePrefix("%"),
          )
          .singleOrNull()
>>>>>>> 0818bd03
      }
      ?.let {
        // Set initial value for the questionnaire item. Questionnaire items should not have both
        // initial value and initial expression.
        val value = it.asExpectedType(questionnaireItem.type)
        questionnaireItem.initial =
          mutableListOf(Questionnaire.QuestionnaireItemInitialComponent().setValue(value))
      }

<<<<<<< HEAD
    populateInitialValues(questionnaireItem.item, launchContexts)
=======
    populateInitialValues(questionnaireItem.item, *resources)
  }

  /**
   * Returns the population context for the questionnaire/group.
   *
   * The resource of the same type as the expected type of the initial expression will be selected
   * first. Otherwise, the first resource in the list will be selected.
   *
   * TODO: rewrite this using the launch context and population context.
   */
  private fun selectPopulationContext(
    resources: List<Resource>,
    initialExpression: Expression,
  ): Resource? {
    val resourceType = initialExpression.expression.substringBefore(".").removePrefix("%")
    return resources.singleOrNull { it.resourceType.name.lowercase() == resourceType.lowercase() }
      ?: resources.firstOrNull()
>>>>>>> 0818bd03
  }

  /**
   * Updates corresponding fields in [extractionContext] with answers in
   * [questionnaireResponseItemList]. The fields are defined in the definitions in
   * [questionnaireItemList].
   *
   * `extractionContext` can be a resource (e.g. Patient) or a complex value (e.g. HumanName).
   *
   * Handles nested questionnaire items recursively. New extraction contexts may be defined in the
   * recursion.
   */
  private fun extractByDefinition(
    questionnaireItemList: List<Questionnaire.QuestionnaireItemComponent>,
    questionnaireResponseItemList: List<QuestionnaireResponse.QuestionnaireResponseItemComponent>,
    extractionContext: Base?,
    extractionResult: MutableList<Resource>,
    profileLoader: ProfileLoader,
  ) {
    val questionnaireItemListIterator = questionnaireItemList.iterator()
    val questionnaireResponseItemListIterator = questionnaireResponseItemList.iterator()
    while (
      questionnaireItemListIterator.hasNext() && questionnaireResponseItemListIterator.hasNext()
    ) {
      val currentQuestionnaireResponseItem = questionnaireResponseItemListIterator.next()
      var currentQuestionnaireItem = questionnaireItemListIterator.next()
      // Find the next questionnaire item with the same link ID. This is necessary because some
      // questionnaire items that are disabled might not have corresponding questionnaire response
      // items.
      while (
        questionnaireItemListIterator.hasNext() &&
          currentQuestionnaireItem.linkId != currentQuestionnaireResponseItem.linkId
      ) {
        currentQuestionnaireItem = questionnaireItemListIterator.next()
      }
      if (currentQuestionnaireItem.linkId == currentQuestionnaireResponseItem.linkId) {
        extractByDefinition(
          currentQuestionnaireItem,
          currentQuestionnaireResponseItem,
          extractionContext,
          extractionResult,
          profileLoader,
        )
      }
    }
  }

  /**
   * Updates corresponding field in [extractionContext] with answer in [questionnaireResponseItem].
   * The field is defined in the definition in [questionnaireItem].
   *
   * `extractionContext` can be a resource (e.g. Patient) or a complex value (e.g. HumanName).
   *
   * Handles nested questionnaire items recursively. New extraction contexts may be defined in the
   * recursion.
   */
  private fun extractByDefinition(
    questionnaireItem: Questionnaire.QuestionnaireItemComponent,
    questionnaireResponseItem: QuestionnaireResponse.QuestionnaireResponseItemComponent,
    extractionContext: Base?,
    extractionResult: MutableList<Resource>,
    profileLoader: ProfileLoader,
  ) {
    when (questionnaireItem.type) {
      Questionnaire.QuestionnaireItemType.GROUP ->
        // A group in a questionnaire can do one of the following three things:
        // 1) define a new resource (e.g. Patient) to extract using item extraction context
        // extension
        // 2) define a new complex value (e.g. HumanName) to extract using the `definition` field
        // (see http://www.hl7.org/fhir/datatypes.html#complex)
        // 3) simply group questions (e.g. for display reasons) without altering the extraction
        // semantics
        when {
          questionnaireItem.extension.itemExtractionContextExtensionValue != null ->
            // Extract a new resource for a new item extraction context
            extractResourceByDefinition(
              questionnaireItem,
              questionnaireResponseItem,
              extractionResult,
              profileLoader,
            )
          questionnaireItem.definition != null -> {
            // Extract a new element (which is not a resource) e.g. HumanName, Quantity, etc
            check(extractionContext != null) {
              "No extraction context defined for ${questionnaireItem.definition}"
            }
            extractComplexTypeValueByDefinition(
              questionnaireItem,
              questionnaireResponseItem,
              extractionContext,
              extractionResult,
              profileLoader,
            )
          }
          else ->
            // Continue to traverse the descendants of the group item
            extractByDefinition(
              questionnaireItem.item,
              questionnaireResponseItem.item,
              extractionContext,
              extractionResult,
              profileLoader,
            )
        }
      else ->
        if (questionnaireItem.definition != null) {
          // Extract a new primitive value (see http://www.hl7.org/fhir/datatypes.html#primitive)
          check(extractionContext != null) {
            "No extraction context defined for ${questionnaireItem.definition}"
          }
          extractPrimitiveTypeValueByDefinition(
            questionnaireItem,
            questionnaireResponseItem,
            extractionContext,
            profileLoader,
          )
        }
    }
  }

  /**
   * Creates a new resource using the item extraction context extension on the [questionnaireItem],
   * populates it with the answers nested in [questionnaireResponseItem], and append it to
   * [extractionResult].
   */
  private fun extractResourceByDefinition(
    questionnaireItem: Questionnaire.QuestionnaireItemComponent,
    questionnaireResponseItem: QuestionnaireResponse.QuestionnaireResponseItemComponent,
    extractionResult: MutableList<Resource>,
    profileLoader: ProfileLoader,
  ) {
    val resource = questionnaireItem.createResource() as Resource
    extractByDefinition(
      questionnaireItem.item,
      questionnaireResponseItem.item,
      resource,
      extractionResult,
      profileLoader,
    )
    extractionResult += resource
  }

  /**
   * Creates a complex type value using the definition in [questionnaireItem], populate it with
   * answers nested in [questionnaireResponseItem], and update the corresponding field in [base]
   * with it.
   */
  private fun extractComplexTypeValueByDefinition(
    questionnaireItem: Questionnaire.QuestionnaireItemComponent,
    questionnaireResponseItem: QuestionnaireResponse.QuestionnaireResponseItemComponent,
    base: Base,
    extractionResult: MutableList<Resource>,
    profileLoader: ProfileLoader,
  ) {
    val fieldName = getFieldNameByDefinition(questionnaireItem.definition)
    val value =
      try {
        // Add a value in a repeated field if it can be done, e.g., by calling `Patient#addName`
        base.addRepeatedFieldValue(fieldName)
      } catch (e: NoSuchMethodException) {
        // If the above attempt to add a value in a repeated field failed, try to get a value in the
        // choice of data type field, e.g., by calling `Observation#getValueQuantity`
        base.getChoiceFieldValue(fieldName)
      }
    extractByDefinition(
      questionnaireItem.item,
      questionnaireResponseItem.item,
      value,
      extractionResult,
      profileLoader,
    )
  }

  /**
   * Updates the field in [base] defined by the definition in [questionnaireItem] with the primitive
   * type value extracted from [questionnaireResponseItem].
   */
  private fun extractPrimitiveTypeValueByDefinition(
    questionnaireItem: Questionnaire.QuestionnaireItemComponent,
    questionnaireResponseItem: QuestionnaireResponse.QuestionnaireResponseItemComponent,
    base: Base,
    profileLoader: ProfileLoader,
  ) {
    if (questionnaireResponseItem.answer.isEmpty()) return

    // Set the primitive type value if the field exists
    val fieldName = getFieldNameByDefinition(questionnaireItem.definition)
    base.javaClass.getFieldOrNull(fieldName)?.let { field ->
      if (field.nonParameterizedType.isEnum) {
        updateFieldWithEnum(base, field, questionnaireResponseItem.answer.first().value)
      } else {
        updateField(base, field, questionnaireResponseItem.answer)
      }
      return
    }

    // If the primitive type value isn't a field, try to use the `setValue` method to set the
    // answer, e.g., `Observation#setValue`. We set the answer component of the questionnaire
    // response item directly as the value (e.g `StringType`).
    try {
      base.javaClass
        .getMethod("setValue", Type::class.java)
        .invoke(base, questionnaireResponseItem.answer.singleOrNull()?.value)
      return
    } catch (e: NoSuchMethodException) {
      // Do nothing
    }

    // Handle fields not present in base Java class but defined as extensions in profile e.g.
    // "http://fhir.org/guides/who/anc-cds/StructureDefinition/anc-patient#Patient.address.address-preferred"
    if (base.javaClass.getFieldOrNull(fieldName) == null) {
      // base url from definition
      val canonicalUrl =
        questionnaireItem.definition.substring(0, questionnaireItem.definition.lastIndexOf("#"))
      profileLoader.loadProfile(CanonicalType(canonicalUrl))?.let {
        // Example "definition":
        // "http://fhir.org/guides/who/anc-cds/StructureDefinition/anc-patient#Patient.address.address-preferred"
        //  extensionForType is "Patient.address"
        val extensionForType =
          questionnaireItem.definition.substring(
            questionnaireItem.definition.lastIndexOf("#") + 1,
            questionnaireItem.definition.lastIndexOf("."),
          )
        if (
          isExtensionSupportedByProfile(
            structureDefinition = it,
            extensionForType = extensionForType,
            fieldName = fieldName,
          )
        ) {
          addDefinitionBasedCustomExtension(questionnaireItem, questionnaireResponseItem, base)
          return
        } else {
          Timber.w(
            "Extension for field '$fieldName' is not defined in StructureDefinition of ${base.fhirType()}, so field is ignored",
          )
        }
      }
    }
  }
}

private fun isExtensionSupportedByProfile(
  structureDefinition: StructureDefinition,
  extensionForType: String,
  fieldName: String,
): Boolean {
  // Partial ElementDefinition from StructureDefinition to check extension is
  //  "id": "Patient.address.extension:address-preferred",
  //  "path": "Patient.address.extension",
  val listOfElementDefinition =
    structureDefinition.snapshot.element.filter { it.path.equals("$extensionForType.extension") }
  listOfElementDefinition.forEach {
    if (it.id.substringAfterLast(":").equals(fieldName)) {
      return true
    }
  }
  return false
}

/**
 * Adds custom extension for Resource.
 *
 * @param questionnaireItem QuestionnaireItemComponent with details for extension
 * @param questionnaireResponseItem QuestionnaireResponseItemComponent for response value
 * @param base
 * - resource's Base class instance See
 *   https://hapifhir.io/hapi-fhir/docs/model/profiles_and_extensions.html#extensions for more on
 *   custom extensions
 */
private fun addDefinitionBasedCustomExtension(
  questionnaireItem: Questionnaire.QuestionnaireItemComponent,
  questionnaireResponseItem: QuestionnaireResponse.QuestionnaireResponseItemComponent,
  base: Base,
) {
  if (base is Type) {
    // Create an extension
    val ext = Extension()
    ext.url = questionnaireItem.definition
    ext.setValue(questionnaireResponseItem.answer.first().value)
    // Add the extension to the resource
    base.addExtension(ext)
  }
  if (base is DomainResource) {
    // Create an extension
    val ext = Extension()
    ext.url = questionnaireItem.definition
    ext.setValue(questionnaireResponseItem.answer.first().value)
    // Add the extension to the resource
    base.addExtension(ext)
  }
}

/**
 * Retrieves details about the target field defined in
 * [org.hl7.fhir.r4.model.Questionnaire.QuestionnaireItemComponent.definition] for easier searching
 * of the setter methods and converting the answer to the expected parameter type.
 */
private fun getFieldNameByDefinition(definition: String): String {
  val last = definition.substringAfterLast(".")
  check(last.isNotEmpty()) { "Invalid field definition: $definition" }
  return last
}

/**
 * Invokes the function to add a new value in the repeated field in the `Base` object, e.g.,
 * `addName` function for `name`.
 */
private fun Base.addRepeatedFieldValue(fieldName: String) =
  javaClass.getMethod("add${fieldName.capitalize()}").invoke(this) as Base

/**
 * Invokes the function to get a value in the choice of data type field in the `Base` object, e.g.,
 * `getValueQuantity` for `valueQuantity`.
 */
private fun Base.getChoiceFieldValue(fieldName: String) =
  javaClass.getMethod("get${fieldName.capitalize()}").invoke(this) as Base

/**
 * Updates a field of name [field.name] on this object with the generated enum from [value] using
 * the declared setter. [field] helps to determine the field class type. The enum is generated by
 * calling fromCode method on the enum class
 */
private fun updateFieldWithEnum(base: Base, field: Field, value: Base) {
  /**
   * We have a org.hl7.fhir.r4.model.Enumerations class which contains inner classes of code-names
   * and re-implements the classes in the org.hl7.fhir.r4.model.codesystems package The
   * inner-classes in the Enumerations package are valid and not dependent on the classes in the
   * codesystems package All enum classes in the org.hl7.fhir.r4.model package implement the
   * fromCode(), toCode() methods among others
   */
  val dataTypeClass: Class<*> = field.nonParameterizedType
  val fromCodeMethod: Method = dataTypeClass.getDeclaredMethod("fromCode", String::class.java)

  val stringValue = if (value is Coding) value.code else value.toString()

  base.javaClass
    .getMethod("set${field.name.capitalize()}", field.nonParameterizedType)
    .invoke(base, fromCodeMethod.invoke(dataTypeClass, stringValue))
}

/**
 * The api's used to updateField with answers are:
 * * For Parameterized list of primitive type e.g HumanName.given of type List<StringType>
 *
 * ```
 *     addGiven(String) - adds a new StringType to the list.
 * ```
 * * For any primitive value e.g for Patient.active which is of BooleanType
 *
 * ```
 *     setActiveElement(BooleanType)
 * ```
 * * In case they fail,
 * ```
 *     setName(List<HumanName>) - replaces old list if any with the new list.
 * ```
 */
private fun updateField(
  base: Base,
  field: Field,
  answers: List<QuestionnaireResponse.QuestionnaireResponseItemAnswerComponent>,
) {
  val answersOfFieldType =
    answers.map { wrapAnswerInFieldType(it.value, field) }.toCollection(mutableListOf())

  try {
    if (field.isParameterized && field.isList) {
      addAnswerToListField(base, field, answersOfFieldType)
    } else {
      setFieldElementValue(base, field, answersOfFieldType.first())
    }
  } catch (e: NoSuchMethodException) {
    // some set methods expect a list of objects
    updateListFieldWithAnswer(base, field, answersOfFieldType)
  }
}

private fun setFieldElementValue(base: Base, field: Field, answerValue: Base) {
  base.javaClass
    .getMethod("set${field.name.capitalize()}Element", field.type)
    .invoke(base, answerValue)
}

private fun addAnswerToListField(base: Base, field: Field, answerValue: List<Base>) {
  base.javaClass
    .getMethod(
      "add${field.name.replaceFirstChar(Char::uppercase)}",
      answerValue.first().fhirType().replaceFirstChar(Char::uppercase).javaClass,
    )
    .let { method -> answerValue.forEach { method.invoke(base, it.primitiveValue()) } }
}

private fun updateListFieldWithAnswer(base: Base, field: Field, answerValue: List<Base>) {
  base.javaClass
    .getMethod("set${field.name.capitalize()}", field.type)
    .invoke(base, if (field.isParameterized && field.isList) answerValue else answerValue.first())
}

private fun String.capitalize() = replaceFirstChar {
  if (it.isLowerCase()) it.titlecase(Locale.ROOT) else it.toString()
}

/**
 * This method enables us to perform an extra step to wrap the answer using the correct type. This
 * is useful in cases where a single question maps to a CompositeType such as [CodeableConcept] or
 * enum. Normally, composite types are mapped using group questions which provide direct alignment
 * to the type elements in the group questions.
 */
private fun wrapAnswerInFieldType(answer: Base, fieldType: Field): Base {
  when (fieldType.nonParameterizedType) {
    CodeableConcept::class.java -> {
      if (answer is Coding) {
        return CodeableConcept(answer).apply { text = answer.display }
      }
    }
    IdType::class.java -> {
      if (answer is StringType) {
        return answer.toIdType()
      }
    }
    CodeType::class.java -> {
      if (answer is Coding) {
        return answer.toCodeType()
      } else if (answer is StringType) {
        return answer.toCodeType()
      }
    }
    UriType::class.java -> {
      if (answer is StringType) {
        return answer.toUriType()
      }
    }
    DecimalType::class.java -> {
      if (answer is IntegerType) {
        return DecimalType(answer.asStringValue())
      }
    }
  }
  return answer
}

private val Field.isList: Boolean
  get() = isParameterized && type == List::class.java

private val Field.isParameterized: Boolean
  get() = genericType is ParameterizedType

/** The non-parameterized type of this field (e.g. `String` for a field of type `List<String>`). */
private val Field.nonParameterizedType: Class<*>
  get() =
    if (isParameterized) {
      (genericType as ParameterizedType).actualTypeArguments[0] as Class<*>
    } else {
      type
    }

private fun Class<*>.getFieldOrNull(name: String): Field? {
  return try {
    getDeclaredField(name)
  } catch (ex: NoSuchFieldException) {
    superclass?.getFieldOrNull(name)
  }
}

/**
 * Returns a newly created [Resource] from the item extraction context extension if one and only one
 * such extension exists in the questionnaire, or null otherwise.
 */
private fun Questionnaire.createResource(): Resource? =
  this.extension.itemExtractionContextExtensionValue?.let {
    Class.forName("org.hl7.fhir.r4.model.$it").newInstance() as Resource
  }

/**
 * Returns the [Base] object as a [Type] as expected by
 * [Questionnaire.QuestionnaireItemAnswerOptionComponent.setValue]. Also,
 * [Questionnaire.QuestionnaireItemAnswerOptionComponent.setValue] only takes a certain [Type]
 * objects and throws exception otherwise. This extension function takes care of the conversion
 * based on the input and expected [Type].
 */
private fun Base.asExpectedType(
  questionnaireItemType: Questionnaire.QuestionnaireItemType? = null,
): Type {
  return when {
    questionnaireItemType == Questionnaire.QuestionnaireItemType.REFERENCE ->
      asExpectedReferenceType()
    this is Enumeration<*> -> toCoding()
    this is IdType -> StringType(idPart)
    else -> this as Type
  }
}

private fun Base.asExpectedReferenceType(): Type {
  return when {
    this.isResource -> {
      this@asExpectedReferenceType as Resource
      Reference().apply {
        reference =
          "${this@asExpectedReferenceType.resourceType}/${this@asExpectedReferenceType.logicalId}"
      }
    }
    this is IdType ->
      Reference().apply {
        reference =
          "${this@asExpectedReferenceType.resourceType}/${this@asExpectedReferenceType.idPart}"
      }
    else -> throw FHIRException("Expression supplied does not evaluate to IdType.")
  }
}

/**
 * Returns a newly created [Resource] from the item extraction context extension if one and only one
 * such extension exists in the questionnaire item, or null otherwise.
 */
private fun Questionnaire.QuestionnaireItemComponent.createResource(): Resource? =
  this.extension.itemExtractionContextExtensionValue?.let {
    Class.forName("org.hl7.fhir.r4.model.$it").newInstance() as Resource
  }

/**
 * The item extraction context extension value of type Expression or CodeType if one and only one
 * such extension exists or null otherwise. If there are multiple extensions exists, it will be
 * ignored. See
 * http://hl7.org/fhir/uv/sdc/STU3/StructureDefinition-sdc-questionnaire-itemExtractionContext.html
 */
private val List<Extension>.itemExtractionContextExtensionValue
  get() =
    this.singleOrNull { it.url == ITEM_CONTEXT_EXTENSION_URL }
      ?.let {
        when (it.value) {
          is Expression -> {
            // TODO update the existing resource
            val expression = it.value as Expression
            expression.expression
          }
          is CodeType -> {
            val code = it.value as CodeType
            code.value
          }
          else -> null
        }
      }

/**
 * URL for the
 * [item extraction context extension](http://build.fhir.org/ig/HL7/sdc/StructureDefinition-sdc-questionnaire-itemExtractionContext.html)
 */
private const val ITEM_CONTEXT_EXTENSION_URL: String =
  "http://hl7.org/fhir/uv/sdc/StructureDefinition/sdc-questionnaire-itemExtractionContext"<|MERGE_RESOLUTION|>--- conflicted
+++ resolved
@@ -220,11 +220,7 @@
    */
   suspend fun populate(
     questionnaire: Questionnaire,
-<<<<<<< HEAD
     launchContexts: Map<String, Resource>
-=======
-    vararg resources: Resource,
->>>>>>> 0818bd03
   ): QuestionnaireResponse {
     val filteredLaunchContexts =
       filterByCodeInNameExtension(
@@ -239,22 +235,14 @@
 
   private suspend fun populateInitialValues(
     questionnaireItems: List<Questionnaire.QuestionnaireItemComponent>,
-<<<<<<< HEAD
     launchContexts: Map<String, Resource>
-=======
-    vararg resources: Resource,
->>>>>>> 0818bd03
   ) {
     questionnaireItems.forEach { populateInitialValue(it, launchContexts) }
   }
 
   private suspend fun populateInitialValue(
     questionnaireItem: Questionnaire.QuestionnaireItemComponent,
-<<<<<<< HEAD
     launchContexts: Map<String, Resource>
-=======
-    vararg resources: Resource,
->>>>>>> 0818bd03
   ) {
     check(questionnaireItem.initial.isEmpty() || questionnaireItem.initialExpression == null) {
       "QuestionnaireItem item is not allowed to have both initial.value and initial expression. See rule at http://build.fhir.org/ig/HL7/sdc/expressions.html#initialExpression."
@@ -262,16 +250,7 @@
 
     questionnaireItem.initialExpression
       ?.let {
-<<<<<<< HEAD
         fhirPathEngine.evaluate(launchContexts, null, null, null, it.expression).firstOrNull()
-=======
-        fhirPathEngine
-          .evaluate(
-            selectPopulationContext(resources.asList(), it),
-            it.expression.removePrefix("%"),
-          )
-          .singleOrNull()
->>>>>>> 0818bd03
       }
       ?.let {
         // Set initial value for the questionnaire item. Questionnaire items should not have both
@@ -281,28 +260,7 @@
           mutableListOf(Questionnaire.QuestionnaireItemInitialComponent().setValue(value))
       }
 
-<<<<<<< HEAD
     populateInitialValues(questionnaireItem.item, launchContexts)
-=======
-    populateInitialValues(questionnaireItem.item, *resources)
-  }
-
-  /**
-   * Returns the population context for the questionnaire/group.
-   *
-   * The resource of the same type as the expected type of the initial expression will be selected
-   * first. Otherwise, the first resource in the list will be selected.
-   *
-   * TODO: rewrite this using the launch context and population context.
-   */
-  private fun selectPopulationContext(
-    resources: List<Resource>,
-    initialExpression: Expression,
-  ): Resource? {
-    val resourceType = initialExpression.expression.substringBefore(".").removePrefix("%")
-    return resources.singleOrNull { it.resourceType.name.lowercase() == resourceType.lowercase() }
-      ?: resources.firstOrNull()
->>>>>>> 0818bd03
   }
 
   /**
