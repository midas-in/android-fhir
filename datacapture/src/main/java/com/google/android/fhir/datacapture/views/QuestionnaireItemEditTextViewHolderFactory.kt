/*
 * Copyright 2021 Google LLC
 *
 * Licensed under the Apache License, Version 2.0 (the "License");
 * you may not use this file except in compliance with the License.
 * You may obtain a copy of the License at
 *
 *       http://www.apache.org/licenses/LICENSE-2.0
 *
 * Unless required by applicable law or agreed to in writing, software
 * distributed under the License is distributed on an "AS IS" BASIS,
 * WITHOUT WARRANTIES OR CONDITIONS OF ANY KIND, either express or implied.
 * See the License for the specific language governing permissions and
 * limitations under the License.
 */

package com.google.android.fhir.datacapture.views

import android.content.Context
import android.text.Editable
import android.view.View
import android.view.View.FOCUS_DOWN
import android.view.inputmethod.EditorInfo
import android.view.inputmethod.InputMethodManager
import android.widget.ImageView
import android.widget.TextView
import androidx.core.widget.doAfterTextChanged
import com.google.android.fhir.datacapture.R
import com.google.android.fhir.datacapture.fetchBitmap
import com.google.android.fhir.datacapture.itemImage
import com.google.android.fhir.datacapture.localizedPrefix
import com.google.android.fhir.datacapture.localizedText
import com.google.android.fhir.datacapture.validation.ValidationResult
import com.google.android.fhir.datacapture.validation.getSingleStringValidationMessage
import com.google.android.material.textfield.TextInputEditText
import com.google.android.material.textfield.TextInputLayout
import kotlinx.coroutines.Dispatchers
import kotlinx.coroutines.GlobalScope
import kotlinx.coroutines.launch
import org.hl7.fhir.r4.model.QuestionnaireResponse

internal abstract class QuestionnaireItemEditTextViewHolderFactory :
  QuestionnaireItemViewHolderFactory(R.layout.questionnaire_item_edit_text_view) {
  abstract override fun getQuestionnaireItemViewHolderDelegate():
    QuestionnaireItemEditTextViewHolderDelegate
}

internal abstract class QuestionnaireItemEditTextViewHolderDelegate(
  private val rawInputType: Int,
  private val isSingleLine: Boolean
) : QuestionnaireItemViewHolderDelegate {
  private lateinit var prefixTextView: TextView
  private lateinit var questionTextView: TextView
  private lateinit var textInputLayout: TextInputLayout
  private lateinit var textInputEditText: TextInputEditText
  private lateinit var itemImageView: ImageView
  override lateinit var questionnaireItemViewItem: QuestionnaireItemViewItem

  override fun init(itemView: View) {
<<<<<<< HEAD
    prefixTextView = itemView.findViewById(R.id.prefix)
    textQuestion = itemView.findViewById(R.id.question)
    textInputLayout = itemView.findViewById(R.id.textInputLayout)
    textInputEditText = itemView.findViewById(R.id.textInputEditText)
    itemImageView = itemView.findViewById(R.id.itemImage)

=======
    prefixTextView = itemView.findViewById(R.id.prefix_text_view)
    questionTextView = itemView.findViewById(R.id.question_text_view)
    textInputLayout = itemView.findViewById(R.id.text_input_layout)
    textInputEditText = itemView.findViewById(R.id.text_input_edit_text)
>>>>>>> 6cfadbcd
    textInputEditText.setRawInputType(rawInputType)
    textInputEditText.isSingleLine = isSingleLine
    textInputEditText.doAfterTextChanged { editable: Editable? ->
      questionnaireItemViewItem.singleAnswerOrNull = getValue(editable.toString())
      onAnswerChanged(textInputEditText.context)
    }
  }

  override fun bind(questionnaireItemViewItem: QuestionnaireItemViewItem) {
    if (!questionnaireItemViewItem.questionnaireItem.prefix.isNullOrEmpty()) {
      prefixTextView.visibility = View.VISIBLE
      prefixTextView.text = questionnaireItemViewItem.questionnaireItem.localizedPrefix
    } else {
      prefixTextView.visibility = View.GONE
    }
    questionTextView.text = questionnaireItemViewItem.questionnaireItem.localizedText
    textInputEditText.setText(getText(questionnaireItemViewItem.singleAnswerOrNull))
    textInputEditText.setOnFocusChangeListener { view, focused ->
      if (!focused) {
        (view.context.applicationContext.getSystemService(Context.INPUT_METHOD_SERVICE) as
            InputMethodManager)
          .hideSoftInputFromWindow(view.windowToken, 0)
      }
    }
<<<<<<< HEAD

    // The RecyclerView is recycling the ImageView therefore making them visible and recycling
    // images from previous questions
    itemImageView.setImageBitmap(null)

    questionnaireItemViewItem.questionnaireItem.itemImage?.let {
      GlobalScope.launch {
        it.fetchBitmap()?.run {
          GlobalScope.launch(Dispatchers.Main) {
            itemImageView.visibility = View.VISIBLE
            itemImageView.setImageBitmap(this@run)
          }
        }
      }
=======
    // Override `setOnEditorActionListener` to avoid crash with `IllegalStateException` if it's not
    // possible to move focus forward.
    // See
    // https://stackoverflow.com/questions/13614101/fatal-crash-focus-search-returned-a-view-that-wasnt-able-to-take-focus/47991577
    textInputEditText.setOnEditorActionListener { view, actionId, _ ->
      if (actionId != EditorInfo.IME_ACTION_NEXT) {
        false
      }
      view.focusSearch(FOCUS_DOWN)?.requestFocus(FOCUS_DOWN) ?: false
>>>>>>> 6cfadbcd
    }
  }

  override fun displayValidationResult(validationResult: ValidationResult) {
    textInputLayout.error =
      if (validationResult.getSingleStringValidationMessage() == "") null
      else validationResult.getSingleStringValidationMessage()
  }

  override fun setReadOnly(isReadOnly: Boolean) {
    textInputLayout.isEnabled = !isReadOnly
    textInputEditText.isEnabled = !isReadOnly
  }

  /** Returns the answer that should be recorded given the text input by the user. */
  abstract fun getValue(
    text: String
  ): QuestionnaireResponse.QuestionnaireResponseItemAnswerComponent?

  /**
   * Returns the text that should be displayed in the [TextInputEditText] from the existing answer
   * to the question (may be input by the user or previously recorded).
   */
  abstract fun getText(
    answer: QuestionnaireResponse.QuestionnaireResponseItemAnswerComponent?
  ): String
}<|MERGE_RESOLUTION|>--- conflicted
+++ resolved
@@ -57,19 +57,12 @@
   override lateinit var questionnaireItemViewItem: QuestionnaireItemViewItem
 
   override fun init(itemView: View) {
-<<<<<<< HEAD
-    prefixTextView = itemView.findViewById(R.id.prefix)
-    textQuestion = itemView.findViewById(R.id.question)
-    textInputLayout = itemView.findViewById(R.id.textInputLayout)
-    textInputEditText = itemView.findViewById(R.id.textInputEditText)
-    itemImageView = itemView.findViewById(R.id.itemImage)
-
-=======
     prefixTextView = itemView.findViewById(R.id.prefix_text_view)
     questionTextView = itemView.findViewById(R.id.question_text_view)
     textInputLayout = itemView.findViewById(R.id.text_input_layout)
     textInputEditText = itemView.findViewById(R.id.text_input_edit_text)
->>>>>>> 6cfadbcd
+    itemImageView = itemView.findViewById(R.id.itemImage)
+
     textInputEditText.setRawInputType(rawInputType)
     textInputEditText.isSingleLine = isSingleLine
     textInputEditText.doAfterTextChanged { editable: Editable? ->
@@ -94,7 +87,16 @@
           .hideSoftInputFromWindow(view.windowToken, 0)
       }
     }
-<<<<<<< HEAD
+    // Override `setOnEditorActionListener` to avoid crash with `IllegalStateException` if it's not
+    // possible to move focus forward.
+    // See
+    // https://stackoverflow.com/questions/13614101/fatal-crash-focus-search-returned-a-view-that-wasnt-able-to-take-focus/47991577
+    textInputEditText.setOnEditorActionListener { view, actionId, _ ->
+      if (actionId != EditorInfo.IME_ACTION_NEXT) {
+        false
+      }
+      view.focusSearch(FOCUS_DOWN)?.requestFocus(FOCUS_DOWN) ?: false
+    }
 
     // The RecyclerView is recycling the ImageView therefore making them visible and recycling
     // images from previous questions
@@ -109,17 +111,6 @@
           }
         }
       }
-=======
-    // Override `setOnEditorActionListener` to avoid crash with `IllegalStateException` if it's not
-    // possible to move focus forward.
-    // See
-    // https://stackoverflow.com/questions/13614101/fatal-crash-focus-search-returned-a-view-that-wasnt-able-to-take-focus/47991577
-    textInputEditText.setOnEditorActionListener { view, actionId, _ ->
-      if (actionId != EditorInfo.IME_ACTION_NEXT) {
-        false
-      }
-      view.focusSearch(FOCUS_DOWN)?.requestFocus(FOCUS_DOWN) ?: false
->>>>>>> 6cfadbcd
     }
   }
 
