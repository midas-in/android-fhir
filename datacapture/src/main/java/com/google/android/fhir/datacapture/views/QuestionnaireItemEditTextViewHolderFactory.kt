--- conflicted
+++ resolved
@@ -19,11 +19,8 @@
 import android.content.Context
 import android.text.Editable
 import android.view.View
-<<<<<<< HEAD
+import android.view.inputmethod.InputMethodManager
 import android.widget.ImageView
-=======
-import android.view.inputmethod.InputMethodManager
->>>>>>> d7f24f29
 import android.widget.TextView
 import androidx.core.widget.doAfterTextChanged
 import com.google.android.fhir.datacapture.R
@@ -81,7 +78,13 @@
     }
     textQuestion.text = questionnaireItemViewItem.questionnaireItem.localizedText
     textInputEditText.setText(getText(questionnaireItemViewItem.singleAnswerOrNull))
-<<<<<<< HEAD
+    textInputEditText.setOnFocusChangeListener { view, focused ->
+      if (!focused) {
+        (view.context.applicationContext.getSystemService(Context.INPUT_METHOD_SERVICE) as
+            InputMethodManager)
+          .hideSoftInputFromWindow(view.windowToken, 0)
+      }
+    }
 
     // The RecyclerView is recycling the ImageView therefore making them visible and recycling
     // images from previous questions
@@ -95,13 +98,6 @@
             itemImageView.setImageBitmap(this@run)
           }
         }
-=======
-    textInputEditText.setOnFocusChangeListener { view, focused ->
-      if (!focused) {
-        (view.context.applicationContext.getSystemService(Context.INPUT_METHOD_SERVICE) as
-            InputMethodManager)
-          .hideSoftInputFromWindow(view.windowToken, 0)
->>>>>>> d7f24f29
       }
     }
   }
