/*
 * Copyright 2022-2023 Google LLC
 *
 * Licensed under the Apache License, Version 2.0 (the "License");
 * you may not use this file except in compliance with the License.
 * You may obtain a copy of the License at
 *
 *       http://www.apache.org/licenses/LICENSE-2.0
 *
 * Unless required by applicable law or agreed to in writing, software
 * distributed under the License is distributed on an "AS IS" BASIS,
 * WITHOUT WARRANTIES OR CONDITIONS OF ANY KIND, either express or implied.
 * See the License for the specific language governing permissions and
 * limitations under the License.
 */

package com.google.android.fhir.datacapture.expressions

import com.google.android.fhir.datacapture.ExternalAnswerValueSetResolver
import com.google.android.fhir.datacapture.XFhirQueryResolver
import com.google.android.fhir.datacapture.extensions.answerExpression
import com.google.android.fhir.datacapture.extensions.answerOptionsToggleExpressions
import com.google.android.fhir.datacapture.extensions.extractAnswerOptions
import com.google.android.fhir.datacapture.extensions.isFhirPath
import com.google.android.fhir.datacapture.extensions.isXFhirQuery
import com.google.android.fhir.datacapture.fhirpath.ExpressionEvaluator
import com.google.android.fhir.datacapture.fhirpath.fhirPathEngine
import org.hl7.fhir.r4.model.Base
import org.hl7.fhir.r4.model.Coding
import org.hl7.fhir.r4.model.Questionnaire
import org.hl7.fhir.r4.model.Questionnaire.QuestionnaireItemComponent
import org.hl7.fhir.r4.model.QuestionnaireResponse
import org.hl7.fhir.r4.model.QuestionnaireResponse.QuestionnaireResponseItemComponent
import org.hl7.fhir.r4.model.Resource
import org.hl7.fhir.r4.model.ResourceType
import org.hl7.fhir.r4.model.ValueSet

/**
 * Evaluates and manages answer options within a [Questionnaire] and its corresponding
 * [QuestionnaireResponse]. It handles enablement, disablement, and presentation of options based on
 * expressions and criteria.
 *
 * The evaluator works in the context of a [Questionnaire] and the corresponding
 * [QuestionnaireResponse]. It is the caller's responsibility to make sure to call the evaluator
 * with [QuestionnaireItemComponent] and [QuestionnaireResponseItemComponent] that belong to the
 * [Questionnaire] and the [QuestionnaireResponse].
 *
 * @param questionnaire the [Questionnaire] where the expression belong to
 * @param questionnaireResponse the [QuestionnaireResponse] related to the [Questionnaire]
 * @param xFhirQueryResolver the [XFhirQueryResolver] to resolve resources based on the X-FHIR-Query
 * @param externalValueSetResolver the [ExternalAnswerValueSetResolver] to resolve value sets
 *   externally/outside of the [Questionnaire]
 * @param questionnaireItemParentMap the [Map] of items parent
 * @param questionnaireLaunchContextMap the [Map] of launchContext names to their resource values
 */
internal class EnabledAnswerOptionsEvaluator(
  private val questionnaire: Questionnaire,
  private val questionnaireResponse: QuestionnaireResponse,
  private val xFhirQueryResolver: XFhirQueryResolver?,
  private val externalValueSetResolver: ExternalAnswerValueSetResolver?,
  private val questionnaireItemParentMap:
    Map<QuestionnaireItemComponent, QuestionnaireItemComponent> =
    emptyMap(),
  private val questionnaireLaunchContextMap: Map<String, Resource>? = emptyMap(),
) {

  private val expressionEvaluator =
    ExpressionEvaluator(
      questionnaire,
      questionnaireResponse,
      questionnaireItemParentMap,
      questionnaireLaunchContextMap,
    )

  private val answerValueSetMap =
    mutableMapOf<String, List<Questionnaire.QuestionnaireItemAnswerOptionComponent>>()

  /**
   * The answer expression referencing an x-fhir-query has its evaluated data cached to avoid
   * reloading resources unnecessarily. The value is updated each time an item with answer
   * expression is evaluating the latest answer options.
   */
  private val answerExpressionMap =
    mutableMapOf<String, List<Questionnaire.QuestionnaireItemAnswerOptionComponent>>()

  /**
   * Returns a [Pair] of the enabled/allowed [Questionnaire.QuestionnaireItemAnswerOptionComponent]
   * options and the disabled/disallowed
   * [QuestionnaireResponse.QuestionnaireResponseItemAnswerComponent] answers, based on the
   * evaluation of [Questionnaire.QuestionnaireItemComponent.answerOptionsToggleExpressions]
   * expressions
   */
  internal suspend fun evaluate(
    questionnaireItem: QuestionnaireItemComponent,
    questionnaireResponseItem: QuestionnaireResponseItemComponent,
  ): Pair<
    List<Questionnaire.QuestionnaireItemAnswerOptionComponent>,
    List<QuestionnaireResponse.QuestionnaireResponseItemAnswerComponent>,
  > {
    val resolvedAnswerOptions =
      answerOptions(
        questionnaireItem,
        questionnaireResponseItem,
        questionnaireResponse,
        questionnaireItemParentMap,
      )

    if (questionnaireItem.answerOptionsToggleExpressions.isEmpty()) {
      return Pair(resolvedAnswerOptions, emptyList())
    }

    val enabledQuestionnaireAnswerOptions =
      evaluateAnswerOptionsToggleExpressions(
        questionnaireItem,
        questionnaireResponseItem,
        resolvedAnswerOptions,
      )
    val disabledAnswers =
      questionnaireResponseItem.answer
        .takeIf { it.isNotEmpty() }
        ?.filterNot { ans ->
          enabledQuestionnaireAnswerOptions.any { ans.value.equalsDeep(it.value) }
        }
        ?: emptyList()
    return Pair(enabledQuestionnaireAnswerOptions, disabledAnswers)
  }

  /**
   * In a `choice` or `open-choice` type question, the answer options are defined in one of the
   * three elements in the questionnaire:
   * - `Questionnaire.item.answerOption`: a list of permitted answers to the question
   * - `Questionnaire.item.answerValueSet`: a reference to a value set containing a list of
   *   permitted answers to the question
   * - `Extension answer-expression`: an expression based extension which defines the x-fhir-query
   *   or fhirpath to evaluate permitted answer options
   *
   * Returns the answer options defined in one of the sources above. If the answer options are
   * defined in `Questionnaire.item.answerValueSet`, the answer value set will be expanded.
   */
  private suspend fun answerOptions(
    questionnaireItem: QuestionnaireItemComponent,
    questionnaireResponseItem: QuestionnaireResponseItemComponent,
    questionnaireResponse: QuestionnaireResponse,
    questionnaireItemParentMap: Map<QuestionnaireItemComponent, QuestionnaireItemComponent>,
  ): List<Questionnaire.QuestionnaireItemAnswerOptionComponent> =
    when {
      questionnaireItem.answerOption.isNotEmpty() -> questionnaireItem.answerOption
      !questionnaireItem.answerValueSet.isNullOrEmpty() ->
        resolveAnswerValueSet(questionnaireItem.answerValueSet)
      questionnaireItem.answerExpression != null ->
        resolveAnswerExpression(
          questionnaireItem,
          questionnaireResponseItem,
          questionnaireResponse,
          questionnaireItemParentMap,
        )
      else -> emptyList()
    }

  private suspend fun resolveAnswerValueSet(
    uri: String,
  ): List<Questionnaire.QuestionnaireItemAnswerOptionComponent> {
    // If cache hit, return it
    if (answerValueSetMap.contains(uri)) {
      return answerValueSetMap[uri]!!
    }

    val options =
      if (uri.startsWith("#")) {
        questionnaire.contained
          .firstOrNull { resource ->
            resource.id.equals(uri) &&
              resource.resourceType == ResourceType.ValueSet &&
              (resource as ValueSet).hasExpansion()
          }
          ?.let { resource ->
            val valueSet = resource as ValueSet
            valueSet.expansion.contains
              .filterNot { it.abstract || it.inactive }
              .map { component ->
                Questionnaire.QuestionnaireItemAnswerOptionComponent(
                  Coding(component.system, component.code, component.display),
                )
              }
          }
      } else {
        // Ask the client to provide the answers from an external expanded Valueset.
        externalValueSetResolver?.resolve(uri)?.map { coding ->
          Questionnaire.QuestionnaireItemAnswerOptionComponent(coding.copy())
        }
      }
        ?: emptyList()
    // save it so that we avoid have cache misses.
    answerValueSetMap[uri] = options
    return options
  }

  // TODO persist previous answers in case options are changing and new list does not have selected
  // answer and FHIRPath in x-fhir-query
  // https://build.fhir.org/ig/HL7/sdc/expressions.html#x-fhir-query-enhancements
  private suspend fun resolveAnswerExpression(
    item: QuestionnaireItemComponent,
    responseItem: QuestionnaireResponseItemComponent,
    questionnaireResponse: QuestionnaireResponse,
    questionnaireItemParentMap: Map<QuestionnaireItemComponent, QuestionnaireItemComponent>,
  ): List<Questionnaire.QuestionnaireItemAnswerOptionComponent> {
    // Check cache first for database queries
    val answerExpression = item.answerExpression ?: return emptyList()

    return when {
      answerExpression.isXFhirQuery -> {
        xFhirQueryResolver?.let { xFhirQueryResolver ->
          val variableMap =
            mutableMapOf<String, Base?>().apply {
              ExpressionEvaluator.extractDependentVariables(
                answerExpression,
                questionnaire,
                questionnaireResponse,
                questionnaireItemParentMap,
                item,
                this,
                questionnaireLaunchContextMap,
                xFhirQueryResolver
              )
            }

          val xFhirExpressionString =
<<<<<<< HEAD
            ExpressionEvaluator.createXFhirQueryFromExpression(
              answerExpression,
              questionnaireLaunchContextMap,
              variableMap
=======
            expressionEvaluator.createXFhirQueryFromExpression(
              item,
              answerExpression,
>>>>>>> f949093f
            )
          if (answerExpressionMap.containsKey(xFhirExpressionString)) {
            answerExpressionMap[xFhirExpressionString]
          }

          val data = xFhirQueryResolver.resolve(xFhirExpressionString)
          val options = item.extractAnswerOptions(data)

          answerExpressionMap[xFhirExpressionString] = options
          options
        }
          ?: error(
            "XFhirQueryResolver cannot be null. Please provide the XFhirQueryResolver via DataCaptureConfig.",
          )
      }
      answerExpression.isFhirPath -> {
        val data = expressionEvaluator.evaluateExpression(item, responseItem, answerExpression)
        item.extractAnswerOptions(data)
      }
      else ->
        throw UnsupportedOperationException(
          "${answerExpression.language} not supported for answer-expression yet",
        )
    }
  }

  private suspend fun evaluateAnswerOptionsToggleExpressions(
    item: QuestionnaireItemComponent,
    questionnaireResponseItem: QuestionnaireResponse.QuestionnaireResponseItemComponent,
    answerOptions: List<Questionnaire.QuestionnaireItemAnswerOptionComponent>,
  ): List<Questionnaire.QuestionnaireItemAnswerOptionComponent> {
    val results =
      item.answerOptionsToggleExpressions
        .map {
          val (expression, toggleOptions) = it
          val evaluationResult =
            if (expression.isFhirPath) {
              fhirPathEngine.convertToBoolean(
                expressionEvaluator.evaluateExpression(
                  item,
                  questionnaireResponseItem,
                  expression,
                ),
              )
            } else {
              throw UnsupportedOperationException(
                "${expression.language} not supported yet for answer-options-toggle-expression",
              )
            }
          evaluationResult to toggleOptions
        }
        .partition { it.first }
    val (allowed, disallowed) = results
    val allowedOptions = allowed.flatMap { it.second }

    val disallowedOptions =
      disallowed.flatMap {
        it.second.filterNot { option ->
          allowedOptions.any { type -> com.google.android.fhir.equals(type, option) }
        }
      }

    return answerOptions.filterNot { answerOption ->
      disallowedOptions.any { com.google.android.fhir.equals(answerOption.value, it) }
    }
  }
}<|MERGE_RESOLUTION|>--- conflicted
+++ resolved
@@ -25,7 +25,6 @@
 import com.google.android.fhir.datacapture.extensions.isXFhirQuery
 import com.google.android.fhir.datacapture.fhirpath.ExpressionEvaluator
 import com.google.android.fhir.datacapture.fhirpath.fhirPathEngine
-import org.hl7.fhir.r4.model.Base
 import org.hl7.fhir.r4.model.Coding
 import org.hl7.fhir.r4.model.Questionnaire
 import org.hl7.fhir.r4.model.Questionnaire.QuestionnaireItemComponent
@@ -101,8 +100,6 @@
       answerOptions(
         questionnaireItem,
         questionnaireResponseItem,
-        questionnaireResponse,
-        questionnaireItemParentMap,
       )
 
     if (questionnaireItem.answerOptionsToggleExpressions.isEmpty()) {
@@ -140,8 +137,6 @@
   private suspend fun answerOptions(
     questionnaireItem: QuestionnaireItemComponent,
     questionnaireResponseItem: QuestionnaireResponseItemComponent,
-    questionnaireResponse: QuestionnaireResponse,
-    questionnaireItemParentMap: Map<QuestionnaireItemComponent, QuestionnaireItemComponent>,
   ): List<Questionnaire.QuestionnaireItemAnswerOptionComponent> =
     when {
       questionnaireItem.answerOption.isNotEmpty() -> questionnaireItem.answerOption
@@ -151,8 +146,6 @@
         resolveAnswerExpression(
           questionnaireItem,
           questionnaireResponseItem,
-          questionnaireResponse,
-          questionnaireItemParentMap,
         )
       else -> emptyList()
     }
@@ -201,8 +194,6 @@
   private suspend fun resolveAnswerExpression(
     item: QuestionnaireItemComponent,
     responseItem: QuestionnaireResponseItemComponent,
-    questionnaireResponse: QuestionnaireResponse,
-    questionnaireItemParentMap: Map<QuestionnaireItemComponent, QuestionnaireItemComponent>,
   ): List<Questionnaire.QuestionnaireItemAnswerOptionComponent> {
     // Check cache first for database queries
     val answerExpression = item.answerExpression ?: return emptyList()
@@ -210,31 +201,11 @@
     return when {
       answerExpression.isXFhirQuery -> {
         xFhirQueryResolver?.let { xFhirQueryResolver ->
-          val variableMap =
-            mutableMapOf<String, Base?>().apply {
-              ExpressionEvaluator.extractDependentVariables(
-                answerExpression,
-                questionnaire,
-                questionnaireResponse,
-                questionnaireItemParentMap,
-                item,
-                this,
-                questionnaireLaunchContextMap,
-                xFhirQueryResolver
-              )
-            }
-
+          val variablesMap = expressionEvaluator.extractDependentVariables(answerExpression, item)
           val xFhirExpressionString =
-<<<<<<< HEAD
-            ExpressionEvaluator.createXFhirQueryFromExpression(
+            expressionEvaluator.createXFhirQueryFromExpression(
               answerExpression,
-              questionnaireLaunchContextMap,
-              variableMap
-=======
-            expressionEvaluator.createXFhirQueryFromExpression(
-              item,
-              answerExpression,
->>>>>>> f949093f
+              variablesMap
             )
           if (answerExpressionMap.containsKey(xFhirExpressionString)) {
             answerExpressionMap[xFhirExpressionString]
@@ -263,7 +234,7 @@
 
   private suspend fun evaluateAnswerOptionsToggleExpressions(
     item: QuestionnaireItemComponent,
-    questionnaireResponseItem: QuestionnaireResponse.QuestionnaireResponseItemComponent,
+    questionnaireResponseItem: QuestionnaireResponseItemComponent,
     answerOptions: List<Questionnaire.QuestionnaireItemAnswerOptionComponent>,
   ): List<Questionnaire.QuestionnaireItemAnswerOptionComponent> {
     val results =
