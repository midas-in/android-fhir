--- conflicted
+++ resolved
@@ -33,7 +33,7 @@
       }
 
       override fun bind(questionnaireItemViewItem: QuestionnaireItemViewItem) {
-<<<<<<< HEAD
+        textView.text = questionnaireItemViewItem.questionnaireItem.text
         textView.text = questionnaireItemViewItem.questionnaireItem.text.value
         if (questionnaireItemViewItem.questionnaireItem.prefix.toString().isNotEmpty()) {
           prefixTextView.visibility = View.VISIBLE
@@ -41,9 +41,6 @@
         } else {
           prefixTextView.visibility = View.GONE
         }
-=======
-        textView.text = questionnaireItemViewItem.questionnaireItem.text
->>>>>>> 80a9de18
         textView.visibility =
           if (textView.text.isEmpty()) {
             View.GONE
