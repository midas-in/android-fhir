/*
 * Copyright 2023 Google LLC
 *
 * Licensed under the Apache License, Version 2.0 (the "License");
 * you may not use this file except in compliance with the License.
 * You may obtain a copy of the License at
 *
 *       http://www.apache.org/licenses/LICENSE-2.0
 *
 * Unless required by applicable law or agreed to in writing, software
 * distributed under the License is distributed on an "AS IS" BASIS,
 * WITHOUT WARRANTIES OR CONDITIONS OF ANY KIND, either express or implied.
 * See the License for the specific language governing permissions and
 * limitations under the License.
 */

package com.google.android.fhir.datacapture.fhirpath

import com.google.android.fhir.datacapture.XFhirQueryResolver
import com.google.android.fhir.datacapture.extensions.calculatedExpression
import com.google.android.fhir.datacapture.extensions.findVariableExpression
import com.google.android.fhir.datacapture.extensions.flattened
import com.google.android.fhir.datacapture.extensions.isFhirPath
import com.google.android.fhir.datacapture.extensions.isReferencedBy
import com.google.android.fhir.datacapture.extensions.isXFhirQuery
import com.google.android.fhir.datacapture.extensions.variableExpressions
import org.hl7.fhir.exceptions.FHIRException
import org.hl7.fhir.r4.model.Base
import org.hl7.fhir.r4.model.Expression
import org.hl7.fhir.r4.model.Questionnaire
import org.hl7.fhir.r4.model.Questionnaire.QuestionnaireItemComponent
import org.hl7.fhir.r4.model.QuestionnaireResponse
import org.hl7.fhir.r4.model.QuestionnaireResponse.QuestionnaireResponseItemComponent
import org.hl7.fhir.r4.model.Resource
import org.hl7.fhir.r4.model.Type
import timber.log.Timber

/**
 * Evaluates an expression and returns its result.
 *
 * The evaluator works in the context of a [Questionnaire] and the corresponding
 * [QuestionnaireResponse]. It is the caller's responsibility to make sure to call the evaluator
 * with [QuestionnaireItemComponent] and [QuestionnaireResponseItemComponent] that belong to the
 * [Questionnaire] and the [QuestionnaireResponse].
 *
 * Expressions can be defined at questionnaire level and questionnaire item level. This
 * [ExpressionEvaluator] supports evaluation of
 * [variable expression](http://hl7.org/fhir/R4/extension-variable.html) defined at either
 * questionnaire level or questionnaire item level.
 *
 * @param questionnaire the [Questionnaire] where the expression belong to
 * @param questionnaireResponse the [QuestionnaireResponse] related to the [Questionnaire]
 * @param questionnaireItemParentMap the [Map] of items parent
 * @param questionnaireLaunchContextMap the [Map] of launchContext names to their resource values
 */
<<<<<<< HEAD
class ExpressionEvaluator(
  val questionnaire: Questionnaire,
  val questionnaireResponse: QuestionnaireResponse,
  val launchContextMap: Map<String, Resource>?,
  val questionnaireItemParentMap: Map<QuestionnaireItemComponent, QuestionnaireItemComponent>,
  val xFhirQueryResolver: XFhirQueryResolver?
=======
internal class ExpressionEvaluator(
  private val questionnaire: Questionnaire,
  private val questionnaireResponse: QuestionnaireResponse,
  private val questionnaireItemParentMap:
    Map<QuestionnaireItemComponent, QuestionnaireItemComponent> =
    emptyMap(),
  private val questionnaireLaunchContextMap: Map<String, Resource>? = emptyMap(),
>>>>>>> ab27ca05
) {

  private val reservedVariables =
    listOf("sct", "loinc", "ucum", "resource", "rootResource", "context", "map-codes")

  /**
   * Finds all the matching occurrences of variables. For example, when we apply regex to the
   * expression "%X + %Y", if we simply groupValues, it returns [%X, X], [%Y, Y] The group with
   * index 0 is always the entire matched string (%X and %Y). The indices greater than 0 represent
   * groups in the regular expression (X and Y) so we groupValues by first index to get only the
   * variables name without % as prefix i.e, ([X, Y])
   *
   * If we apply regex to the expression "X + Y", it returns nothing as there are no matching groups
   * in this expression
   */
  private val variableRegex = Regex("[%]([A-Za-z0-9\\-]{1,64})")

  /**
   * Finds all the matching occurrences of FHIRPaths in x-fhir-query. See:
   * https://build.fhir.org/ig/HL7/sdc/expressions.html#x-fhir-query-enhancements
   */
  private val xFhirQueryEnhancementRegex = Regex("\\{\\{(.*?)\\}\\}")

  /** Detects if any item into list is referencing a dependent item in its calculated expression */
  internal fun detectExpressionCyclicDependency(items: List<QuestionnaireItemComponent>) {
    items
      .flattened()
      .filter { it.calculatedExpression != null }
      .run {
        forEach { current ->
          // no calculable item depending on current item should be used as dependency into current
          // item
          this.forEach { dependent ->
            check(!(current.isReferencedBy(dependent) && dependent.isReferencedBy(current))) {
              "${current.linkId} and ${dependent.linkId} have cyclic dependency in expression based extension"
            }
          }
        }
      }
  }

  /**
   * Returns the evaluation result of the expression.
   *
   * FHIRPath supplements are handled according to
   * https://build.fhir.org/ig/HL7/sdc/expressions.html#fhirpath-supplements.
   *
   * %resource = [QuestionnaireResponse] %context = [QuestionnaireResponseItemComponent]
   */
<<<<<<< HEAD
  fun evaluateFhirpathExpression(
    questionnaireItem: QuestionnaireItemComponent,
    questionnaireResponseItem: QuestionnaireResponseItemComponent?,
    expression: Expression,
    itemContext: Map<String, Base>
  ): List<Base> {
    require(expression.isFhirPath) {
      "Expression language must be fhirpath"
    }

    val appContext =
      mutableMapOf<String, Base?>().apply {
        extractDependentVariables(
          expression,
          questionnaireItem,
          this
        )

        launchContextMap?.let {
          putAll(it)
        }

        putAll(itemContext)
      }
    1
=======
  fun evaluateExpression(
    questionnaireItem: QuestionnaireItemComponent,
    questionnaireResponseItem: QuestionnaireResponseItemComponent?,
    expression: Expression,
  ): List<Base> {
    val appContext = extractDependentVariables(expression, questionnaireItem)
>>>>>>> ab27ca05
    return fhirPathEngine.evaluate(
      appContext,
      questionnaireResponse,
      null,
      questionnaireResponseItem,
      expression.expression,
    )
  }

  /**
   * Returns a list of pair of item and the calculated and evaluated value for all items with
   * calculated expression extension, which is dependent on value of updated response
   */
  fun evaluateCalculatedExpressions(
    questionnaireItem: QuestionnaireItemComponent,
    updatedQuestionnaireResponseItemComponent: QuestionnaireResponseItemComponent?,
<<<<<<< HEAD
    itemContext: Map<String, Base>
=======
>>>>>>> ab27ca05
  ): List<ItemToAnswersPair> {
    return questionnaire.item
      .flattened()
      .filter { item ->
        // Condition 1. item is calculable
        // Condition 2. item answer depends on the updated item answer OR has a variable dependency
        item.calculatedExpression != null &&
          (questionnaireItem.isReferencedBy(item) ||
            findDependentVariables(item.calculatedExpression!!).isNotEmpty())
      }
      .map { item ->
        val updatedAnswer =
<<<<<<< HEAD
          evaluateFhirpathExpression(
              questionnaireItem,
              updatedQuestionnaireResponseItemComponent,
              questionnaireItem.calculatedExpression!!,
            itemContext
=======
          evaluateExpression(
              item,
              updatedQuestionnaireResponseItemComponent,
              item.calculatedExpression!!,
>>>>>>> ab27ca05
            )
            .map { it.castToType(it) }
        item to updatedAnswer
      }
  }

  /**
   * Evaluates variable expression defined at questionnaire item level and returns the evaluated
   * result.
   *
   * Parses the expression using regex [Regex] for variable (For example: A variable name could be
   * %weight) and build a list of variables that the expression contains and for every variable, we
   * first find it at questionnaire item, then up in the ancestors and then at questionnaire level,
   * if found we get their expressions and pass them into the same function to evaluate its value
   * recursively, we put the variable name and its evaluated value into the map [Map] to use this
   * map to pass into fhirPathEngine's evaluate method to apply the evaluated values to the
   * expression being evaluated.
   *
   * @param expression the [Expression] Variable expression
   *   Questionnaire.QuestionnaireItemComponent>] of child to parent
   * @param questionnaireItem the [Questionnaire.QuestionnaireItemComponent] where this expression
   *   is defined,
   * @param variablesMap the [Map<String, Base>] of variables, the default value is empty map
   * @return [Base] the result of expression
   */
  internal fun evaluateQuestionnaireItemVariableExpression(
    expression: Expression,
    questionnaireItem: QuestionnaireItemComponent,
<<<<<<< HEAD
    variablesMap: MutableMap<String, Base?> = mutableMapOf()
=======
    variablesMap: MutableMap<String, Base?> = mutableMapOf(),
>>>>>>> ab27ca05
  ): Base? {
    require(
      questionnaireItem.variableExpressions.any {
        it.name == expression.name && it.expression == expression.expression
      },
    ) {
      "The expression should come from the same questionnaire item"
    }
    extractDependentVariables(
      expression,
      questionnaireItem,
      variablesMap,
    )

<<<<<<< HEAD
    return evaluateVariable(expression, variablesMap)
=======
    return evaluateVariable(
      expression,
      variablesMap,
    )
>>>>>>> ab27ca05
  }

  /**
   * Parses the expression using regex [Regex] for variable and build a map of variables and its
   * values respecting the scope and hierarchy level
   *
   * @param expression the [Expression] expression to find variables applicable
   * @param questionnaireItem the [Questionnaire.QuestionnaireItemComponent] where this expression
   * @param variablesMap the [Map<String, Base>] of variables, the default value is empty map is
   *   defined
   */
  internal fun extractDependentVariables(
    expression: Expression,
    questionnaireItem: QuestionnaireItemComponent,
<<<<<<< HEAD
    variablesMap: MutableMap<String, Base?> = mutableMapOf()
  ) =
=======
    variablesMap: MutableMap<String, Base?> = mutableMapOf(),
  ): MutableMap<String, Base?> {
    questionnaireLaunchContextMap?.let { variablesMap.putAll(it) }
>>>>>>> ab27ca05
    findDependentVariables(expression).forEach { variableName ->
      if (variablesMap[variableName] == null) {
        findAndEvaluateVariable(
          variableName,
          questionnaireItem,
<<<<<<< HEAD
          variablesMap
=======
          variablesMap,
>>>>>>> ab27ca05
        )
      }
    }
    return variablesMap
  }

  /**
   * Evaluates variable expression defined at questionnaire level and returns the evaluated result.
   *
   * Parses the expression using [Regex] for variable (For example: A variable name could be
   * %weight) and build a list of variables that the expression contains and for every variable, we
   * first find it at questionnaire level, if found we get their expressions and pass them into the
   * same function to evaluate its value recursively, we put the variable name and its evaluated
   * value into the map [Map] to use this map to pass into fhirPathEngine's evaluate method to apply
   * the evaluated values to the expression being evaluated.
   *
   * @param expression the [Expression] Variable expression
   * @param variablesMap the [Map<String, Base>] of variables, the default value is empty map
   * @return [Base] the result of expression
   */
  internal fun evaluateQuestionnaireVariableExpression(
    expression: Expression,
<<<<<<< HEAD
    variablesMap: MutableMap<String, Base?> = mutableMapOf()
=======
    variablesMap: MutableMap<String, Base?> = mutableMapOf(),
>>>>>>> ab27ca05
  ): Base? {
    findDependentVariables(expression).forEach { variableName ->
      questionnaire.findVariableExpression(variableName)?.let { expression ->
        if (variablesMap[expression.name] == null) {
          variablesMap[expression.name] =
            evaluateQuestionnaireVariableExpression(
              expression,
<<<<<<< HEAD
              variablesMap
            )
        }
      }
    }

    return evaluateVariable(expression, variablesMap)
  }

  suspend fun runExpression(questionnaireItem: QuestionnaireItemComponent,
                            questionnaireResponseItem: QuestionnaireResponseItemComponent,
                            expression: Expression,
  itemContext: Map<String, Base>): List<Base> {
    return if (expression.isXFhirQuery) {
      checkNotNull(xFhirQueryResolver) {
        "XFhirQueryResolver cannot be null. Please provide the XFhirQueryResolver via DataCaptureConfig."
      }

      //TODO check to pass context data
      val xFhirExpressionString = createXFhirQueryFromExpression(expression)
      xFhirQueryResolver.resolve(xFhirExpressionString)
    } else if (expression.isFhirPath) {
      evaluateFhirpathExpression(questionnaireItem, questionnaireResponseItem, expression, itemContext)
    } else {
      throw UnsupportedOperationException(
        "${expression.language} not supported for current expression yet"
      )
    }
=======
              variablesMap,
            )
        }
      }
    }

    return evaluateVariable(
      expression,
      variablesMap,
    )
>>>>>>> ab27ca05
  }

  /**
   * Creates an x-fhir-query string for evaluation. For this, it evaluates both variables and
   * fhir-paths in the expression.
   */
  internal fun createXFhirQueryFromExpression(
<<<<<<< HEAD
    expression: Expression
  ): String {
    if (launchContextMap == null) {
      return expression.expression
    }
    return evaluateXFhirEnhancement(expression).fold(expression.expression) {
=======
    questionnaireItem: QuestionnaireItemComponent,
    expression: Expression,
  ): String {
    // get all dependent variables and their evaluated values
    val variablesEvaluatedPairs =
      extractDependentVariables(
          expression,
          questionnaireItem,
        )
        .filterKeys { expression.expression.contains("{{%$it}}") }
        .map { Pair("{{%${it.key}}}", it.value!!.primitiveValue()) }

    val fhirPathsEvaluatedPairs =
      questionnaireLaunchContextMap
        .takeIf { !it.isNullOrEmpty() }
        ?.let { evaluateXFhirEnhancement(expression, it) }
        ?: emptySequence()

    return (fhirPathsEvaluatedPairs + variablesEvaluatedPairs).fold(expression.expression) {
>>>>>>> ab27ca05
      acc: String,
      pair: Pair<String, String>,
      ->
      acc.replace(pair.first, pair.second)
    }
  }

  /**
   * Evaluates an x-fhir-query that contains fhir-paths, returning a sequence of pairs. The first
   * element in the pair is the FhirPath expression surrounded by curly brackets {{ fhir.path }},
   * and the second element is the evaluated string result from evaluating the resource passed in.
   *
   * @param expression x-fhir-query expression containing a FHIRpath, e.g.
   *   Practitioner?active=true&{{Practitioner.name.family}}
   * @param launchContextMap the launch context to evaluate the expression against
   */
  private fun evaluateXFhirEnhancement(
<<<<<<< HEAD
    expression: Expression
=======
    expression: Expression,
    launchContextMap: Map<String, Resource>,
>>>>>>> ab27ca05
  ): Sequence<Pair<String, String>> =
    xFhirQueryEnhancementRegex
      .findAll(expression.expression)
      .map { it.groupValues }
      .map { (fhirPathWithParentheses, fhirPath) ->
        // TODO(omarismail94): See if FHIRPathEngine.check() can be used to distinguish invalid
        // expression vs an expression that is valid, but does not return one resource only.
        val expressionNode = fhirPathEngine.parse(fhirPath)
        val resourceType =
          expressionNode.constant?.primitiveValue()?.substring(1)
            ?: expressionNode.name?.lowercase()
        val evaluatedResult =
          fhirPathEngine.evaluateToString(
            launchContextMap,
            null,
            null,
<<<<<<< HEAD
            launchContextMap!![resourceType],
            expressionNode
=======
            launchContextMap[resourceType],
            expressionNode,
>>>>>>> ab27ca05
          )

        // If the result of evaluating the FHIRPath expressions is an invalid query, it returns
        // null. As per the spec:
        // Systems SHOULD log it and continue with extraction as if the query had returned no
        // data.
        // See : http://build.fhir.org/ig/HL7/sdc/extraction.html#structuremap-based-extraction
        if (evaluatedResult.isEmpty()) {
          Timber.w(
            "$fhirPath evaluated to null. The expression is either invalid, or the " +
              "expression returned no, or more than one resource. The expression will be " +
              "replaced with a blank string.",
          )
        }
        fhirPathWithParentheses to evaluatedResult
      }

  private fun findDependentVariables(expression: Expression) =
    variableRegex
      .findAll(expression.expression)
      .map { it.groupValues[1] }
      .toList()
      .filterNot { variable -> reservedVariables.contains(variable) }

  /**
   * Finds the dependent variables at questionnaire item level first, then in ancestors and then at
   * questionnaire level
   *
   * @param variableName the [String] to match the variable in the ancestors
   * @param questionnaireItem the [Questionnaire.QuestionnaireItemComponent] from where we have to
   *   track hierarchy up in the ancestors
   * @param variablesMap the [Map<String, Base>] of variables
   */
  private fun findAndEvaluateVariable(
    variableName: String,
    questionnaireItem: QuestionnaireItemComponent,
<<<<<<< HEAD
    variablesMap: MutableMap<String, Base?>
=======
    variablesMap: MutableMap<String, Base?> = mutableMapOf(),
>>>>>>> ab27ca05
  ) {
    // First, check the questionnaire item itself
    val evaluatedValue =
      questionnaireItem.findVariableExpression(variableName)?.let { expression ->
        evaluateQuestionnaireItemVariableExpression(
          expression,
          questionnaireItem,
          variablesMap,
        )
      } // Secondly, check the ancestors of the questionnaire item
<<<<<<< HEAD
        ?: findVariableInAncestors(variableName, questionnaireItem)
          ?.let { (questionnaireItem, expression) ->
            evaluateQuestionnaireItemVariableExpression(
              expression,
              questionnaireItem,
              variablesMap
            )
          } // Finally, check the variables defined on the questionnaire itself
          ?: questionnaire.findVariableExpression(variableName)?.let { expression ->
          evaluateQuestionnaireVariableExpression(
            expression,
            variablesMap
=======
        ?: findVariableInAncestors(variableName, questionnaireItem)?.let {
          (questionnaireItem, expression) ->
          evaluateQuestionnaireItemVariableExpression(
            expression,
            questionnaireItem,
            variablesMap,
          )
        } // Finally, check the variables defined on the questionnaire itself
          ?: questionnaire.findVariableExpression(variableName)?.let { expression ->
          evaluateQuestionnaireVariableExpression(
            expression,
            variablesMap,
>>>>>>> ab27ca05
          )
        }

    evaluatedValue?.also { variablesMap[variableName] = it }
  }

  /**
   * Finds the questionnaire item having specific variable name [String] in the ancestors of
   * questionnaire item [Questionnaire.QuestionnaireItemComponent]
   *
   * @param variableName the [String] to match the variable in the ancestors
   * @param questionnaireItem the [Questionnaire.QuestionnaireItemComponent] whose ancestors we
   *   visit
   * @return [Pair] containing [Questionnaire.QuestionnaireItemComponent] and an [Expression]
   */
  private fun findVariableInAncestors(
    variableName: String,
<<<<<<< HEAD
    questionnaireItem: QuestionnaireItemComponent
=======
    questionnaireItem: QuestionnaireItemComponent,
>>>>>>> ab27ca05
  ): Pair<QuestionnaireItemComponent, Expression>? {
    var parent = questionnaireItemParentMap[questionnaireItem]
    while (parent != null) {
      val expression = parent.findVariableExpression(variableName)
      if (expression != null) return Pair(parent, expression)

      parent = questionnaireItemParentMap[parent]
    }
    return null
  }

  /**
   * Evaluates the value of variable expression and returns its evaluated value
   *
   * @param expression the [Expression] the expression to evaluate
   * @param dependentVariables the [Map] of variable names to their values
   * @return [Base] the result of an expression
   */
  private fun evaluateVariable(
    expression: Expression,
<<<<<<< HEAD
    dependentVariables: Map<String, Base?> = mapOf()
=======
    dependentVariables: Map<String, Base?> = emptyMap(),
>>>>>>> ab27ca05
  ) =
    try {
      require(expression.name?.isNotBlank() == true) {
        "Expression name should be a valid expression name"
      }

      require(expression.hasLanguage() && expression.language == "text/fhirpath") {
        "Unsupported expression language, language should be text/fhirpath"
      }

      fhirPathEngine
        .evaluate(
          /* appContext= */ dependentVariables,
          /* focusResource= */ questionnaireResponse,
          /* rootResource= */ null,
          /* base= */ null,
          /* path= */ expression.expression,
        )
        .firstOrNull()
    } catch (exception: FHIRException) {
      Timber.w("Could not evaluate expression with FHIRPathEngine", exception)
      null
    }

  companion object {
    fun forContext(questionnaire: Questionnaire, questionnaireResponse: QuestionnaireResponse,
                   launchContextMap: Map<String, Resource>?,
                   questionnaireItemParentMap: Map<QuestionnaireItemComponent, QuestionnaireItemComponent>,
                   xFhirQueryResolver: XFhirQueryResolver?): ExpressionEvaluator {
      return ExpressionEvaluator(questionnaire, questionnaireResponse, launchContextMap, questionnaireItemParentMap, xFhirQueryResolver)
    }
  }
}

/** Pair of a [Questionnaire.QuestionnaireItemComponent] with its evaluated answers */
internal typealias ItemToAnswersPair = Pair<QuestionnaireItemComponent, List<Type>><|MERGE_RESOLUTION|>--- conflicted
+++ resolved
@@ -16,13 +16,10 @@
 
 package com.google.android.fhir.datacapture.fhirpath
 
-import com.google.android.fhir.datacapture.XFhirQueryResolver
 import com.google.android.fhir.datacapture.extensions.calculatedExpression
 import com.google.android.fhir.datacapture.extensions.findVariableExpression
 import com.google.android.fhir.datacapture.extensions.flattened
-import com.google.android.fhir.datacapture.extensions.isFhirPath
 import com.google.android.fhir.datacapture.extensions.isReferencedBy
-import com.google.android.fhir.datacapture.extensions.isXFhirQuery
 import com.google.android.fhir.datacapture.extensions.variableExpressions
 import org.hl7.fhir.exceptions.FHIRException
 import org.hl7.fhir.r4.model.Base
@@ -53,14 +50,6 @@
  * @param questionnaireItemParentMap the [Map] of items parent
  * @param questionnaireLaunchContextMap the [Map] of launchContext names to their resource values
  */
-<<<<<<< HEAD
-class ExpressionEvaluator(
-  val questionnaire: Questionnaire,
-  val questionnaireResponse: QuestionnaireResponse,
-  val launchContextMap: Map<String, Resource>?,
-  val questionnaireItemParentMap: Map<QuestionnaireItemComponent, QuestionnaireItemComponent>,
-  val xFhirQueryResolver: XFhirQueryResolver?
-=======
 internal class ExpressionEvaluator(
   private val questionnaire: Questionnaire,
   private val questionnaireResponse: QuestionnaireResponse,
@@ -68,7 +57,6 @@
     Map<QuestionnaireItemComponent, QuestionnaireItemComponent> =
     emptyMap(),
   private val questionnaireLaunchContextMap: Map<String, Resource>? = emptyMap(),
->>>>>>> ab27ca05
 ) {
 
   private val reservedVariables =
@@ -118,40 +106,12 @@
    *
    * %resource = [QuestionnaireResponse] %context = [QuestionnaireResponseItemComponent]
    */
-<<<<<<< HEAD
-  fun evaluateFhirpathExpression(
-    questionnaireItem: QuestionnaireItemComponent,
-    questionnaireResponseItem: QuestionnaireResponseItemComponent?,
-    expression: Expression,
-    itemContext: Map<String, Base>
-  ): List<Base> {
-    require(expression.isFhirPath) {
-      "Expression language must be fhirpath"
-    }
-
-    val appContext =
-      mutableMapOf<String, Base?>().apply {
-        extractDependentVariables(
-          expression,
-          questionnaireItem,
-          this
-        )
-
-        launchContextMap?.let {
-          putAll(it)
-        }
-
-        putAll(itemContext)
-      }
-    1
-=======
   fun evaluateExpression(
     questionnaireItem: QuestionnaireItemComponent,
     questionnaireResponseItem: QuestionnaireResponseItemComponent?,
     expression: Expression,
   ): List<Base> {
     val appContext = extractDependentVariables(expression, questionnaireItem)
->>>>>>> ab27ca05
     return fhirPathEngine.evaluate(
       appContext,
       questionnaireResponse,
@@ -168,10 +128,6 @@
   fun evaluateCalculatedExpressions(
     questionnaireItem: QuestionnaireItemComponent,
     updatedQuestionnaireResponseItemComponent: QuestionnaireResponseItemComponent?,
-<<<<<<< HEAD
-    itemContext: Map<String, Base>
-=======
->>>>>>> ab27ca05
   ): List<ItemToAnswersPair> {
     return questionnaire.item
       .flattened()
@@ -184,18 +140,10 @@
       }
       .map { item ->
         val updatedAnswer =
-<<<<<<< HEAD
-          evaluateFhirpathExpression(
-              questionnaireItem,
-              updatedQuestionnaireResponseItemComponent,
-              questionnaireItem.calculatedExpression!!,
-            itemContext
-=======
           evaluateExpression(
               item,
               updatedQuestionnaireResponseItemComponent,
               item.calculatedExpression!!,
->>>>>>> ab27ca05
             )
             .map { it.castToType(it) }
         item to updatedAnswer
@@ -224,11 +172,7 @@
   internal fun evaluateQuestionnaireItemVariableExpression(
     expression: Expression,
     questionnaireItem: QuestionnaireItemComponent,
-<<<<<<< HEAD
-    variablesMap: MutableMap<String, Base?> = mutableMapOf()
-=======
     variablesMap: MutableMap<String, Base?> = mutableMapOf(),
->>>>>>> ab27ca05
   ): Base? {
     require(
       questionnaireItem.variableExpressions.any {
@@ -243,14 +187,10 @@
       variablesMap,
     )
 
-<<<<<<< HEAD
-    return evaluateVariable(expression, variablesMap)
-=======
     return evaluateVariable(
       expression,
       variablesMap,
     )
->>>>>>> ab27ca05
   }
 
   /**
@@ -265,24 +205,15 @@
   internal fun extractDependentVariables(
     expression: Expression,
     questionnaireItem: QuestionnaireItemComponent,
-<<<<<<< HEAD
-    variablesMap: MutableMap<String, Base?> = mutableMapOf()
-  ) =
-=======
     variablesMap: MutableMap<String, Base?> = mutableMapOf(),
   ): MutableMap<String, Base?> {
     questionnaireLaunchContextMap?.let { variablesMap.putAll(it) }
->>>>>>> ab27ca05
     findDependentVariables(expression).forEach { variableName ->
       if (variablesMap[variableName] == null) {
         findAndEvaluateVariable(
           variableName,
           questionnaireItem,
-<<<<<<< HEAD
-          variablesMap
-=======
           variablesMap,
->>>>>>> ab27ca05
         )
       }
     }
@@ -305,11 +236,7 @@
    */
   internal fun evaluateQuestionnaireVariableExpression(
     expression: Expression,
-<<<<<<< HEAD
-    variablesMap: MutableMap<String, Base?> = mutableMapOf()
-=======
     variablesMap: MutableMap<String, Base?> = mutableMapOf(),
->>>>>>> ab27ca05
   ): Base? {
     findDependentVariables(expression).forEach { variableName ->
       questionnaire.findVariableExpression(variableName)?.let { expression ->
@@ -317,36 +244,6 @@
           variablesMap[expression.name] =
             evaluateQuestionnaireVariableExpression(
               expression,
-<<<<<<< HEAD
-              variablesMap
-            )
-        }
-      }
-    }
-
-    return evaluateVariable(expression, variablesMap)
-  }
-
-  suspend fun runExpression(questionnaireItem: QuestionnaireItemComponent,
-                            questionnaireResponseItem: QuestionnaireResponseItemComponent,
-                            expression: Expression,
-  itemContext: Map<String, Base>): List<Base> {
-    return if (expression.isXFhirQuery) {
-      checkNotNull(xFhirQueryResolver) {
-        "XFhirQueryResolver cannot be null. Please provide the XFhirQueryResolver via DataCaptureConfig."
-      }
-
-      //TODO check to pass context data
-      val xFhirExpressionString = createXFhirQueryFromExpression(expression)
-      xFhirQueryResolver.resolve(xFhirExpressionString)
-    } else if (expression.isFhirPath) {
-      evaluateFhirpathExpression(questionnaireItem, questionnaireResponseItem, expression, itemContext)
-    } else {
-      throw UnsupportedOperationException(
-        "${expression.language} not supported for current expression yet"
-      )
-    }
-=======
               variablesMap,
             )
         }
@@ -357,7 +254,6 @@
       expression,
       variablesMap,
     )
->>>>>>> ab27ca05
   }
 
   /**
@@ -365,14 +261,6 @@
    * fhir-paths in the expression.
    */
   internal fun createXFhirQueryFromExpression(
-<<<<<<< HEAD
-    expression: Expression
-  ): String {
-    if (launchContextMap == null) {
-      return expression.expression
-    }
-    return evaluateXFhirEnhancement(expression).fold(expression.expression) {
-=======
     questionnaireItem: QuestionnaireItemComponent,
     expression: Expression,
   ): String {
@@ -392,7 +280,6 @@
         ?: emptySequence()
 
     return (fhirPathsEvaluatedPairs + variablesEvaluatedPairs).fold(expression.expression) {
->>>>>>> ab27ca05
       acc: String,
       pair: Pair<String, String>,
       ->
@@ -410,12 +297,8 @@
    * @param launchContextMap the launch context to evaluate the expression against
    */
   private fun evaluateXFhirEnhancement(
-<<<<<<< HEAD
-    expression: Expression
-=======
     expression: Expression,
     launchContextMap: Map<String, Resource>,
->>>>>>> ab27ca05
   ): Sequence<Pair<String, String>> =
     xFhirQueryEnhancementRegex
       .findAll(expression.expression)
@@ -432,13 +315,8 @@
             launchContextMap,
             null,
             null,
-<<<<<<< HEAD
-            launchContextMap!![resourceType],
-            expressionNode
-=======
             launchContextMap[resourceType],
             expressionNode,
->>>>>>> ab27ca05
           )
 
         // If the result of evaluating the FHIRPath expressions is an invalid query, it returns
@@ -475,11 +353,7 @@
   private fun findAndEvaluateVariable(
     variableName: String,
     questionnaireItem: QuestionnaireItemComponent,
-<<<<<<< HEAD
-    variablesMap: MutableMap<String, Base?>
-=======
     variablesMap: MutableMap<String, Base?> = mutableMapOf(),
->>>>>>> ab27ca05
   ) {
     // First, check the questionnaire item itself
     val evaluatedValue =
@@ -490,20 +364,6 @@
           variablesMap,
         )
       } // Secondly, check the ancestors of the questionnaire item
-<<<<<<< HEAD
-        ?: findVariableInAncestors(variableName, questionnaireItem)
-          ?.let { (questionnaireItem, expression) ->
-            evaluateQuestionnaireItemVariableExpression(
-              expression,
-              questionnaireItem,
-              variablesMap
-            )
-          } // Finally, check the variables defined on the questionnaire itself
-          ?: questionnaire.findVariableExpression(variableName)?.let { expression ->
-          evaluateQuestionnaireVariableExpression(
-            expression,
-            variablesMap
-=======
         ?: findVariableInAncestors(variableName, questionnaireItem)?.let {
           (questionnaireItem, expression) ->
           evaluateQuestionnaireItemVariableExpression(
@@ -516,7 +376,6 @@
           evaluateQuestionnaireVariableExpression(
             expression,
             variablesMap,
->>>>>>> ab27ca05
           )
         }
 
@@ -534,11 +393,7 @@
    */
   private fun findVariableInAncestors(
     variableName: String,
-<<<<<<< HEAD
-    questionnaireItem: QuestionnaireItemComponent
-=======
-    questionnaireItem: QuestionnaireItemComponent,
->>>>>>> ab27ca05
+    questionnaireItem: QuestionnaireItemComponent,
   ): Pair<QuestionnaireItemComponent, Expression>? {
     var parent = questionnaireItemParentMap[questionnaireItem]
     while (parent != null) {
@@ -559,11 +414,7 @@
    */
   private fun evaluateVariable(
     expression: Expression,
-<<<<<<< HEAD
-    dependentVariables: Map<String, Base?> = mapOf()
-=======
     dependentVariables: Map<String, Base?> = emptyMap(),
->>>>>>> ab27ca05
   ) =
     try {
       require(expression.name?.isNotBlank() == true) {
@@ -587,15 +438,6 @@
       Timber.w("Could not evaluate expression with FHIRPathEngine", exception)
       null
     }
-
-  companion object {
-    fun forContext(questionnaire: Questionnaire, questionnaireResponse: QuestionnaireResponse,
-                   launchContextMap: Map<String, Resource>?,
-                   questionnaireItemParentMap: Map<QuestionnaireItemComponent, QuestionnaireItemComponent>,
-                   xFhirQueryResolver: XFhirQueryResolver?): ExpressionEvaluator {
-      return ExpressionEvaluator(questionnaire, questionnaireResponse, launchContextMap, questionnaireItemParentMap, xFhirQueryResolver)
-    }
-  }
 }
 
 /** Pair of a [Questionnaire.QuestionnaireItemComponent] with its evaluated answers */
