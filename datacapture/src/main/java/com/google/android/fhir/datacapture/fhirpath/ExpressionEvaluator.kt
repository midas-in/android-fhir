--- conflicted
+++ resolved
@@ -297,14 +297,6 @@
    * fhir-paths in the expression.
    */
   internal fun createXFhirQueryFromExpression(
-<<<<<<< HEAD
-    expression: Expression
-  ): String {
-    if (launchContextMap == null) {
-      return expression.expression
-    }
-    return evaluateXFhirEnhancement(expression).fold(expression.expression) {
-=======
     questionnaire: Questionnaire,
     questionnaireResponse: QuestionnaireResponse,
     questionnaireItem: QuestionnaireItemComponent,
@@ -331,7 +323,6 @@
     val fhirPathsEvaluatedPairs =
       launchContextMap?.let { evaluateXFhirEnhancement(expression, it) } ?: emptySequence()
     return (fhirPathsEvaluatedPairs + variablesEvaluatedPairs).fold(expression.expression) {
->>>>>>> aa97c37c
       acc: String,
       pair: Pair<String, String> ->
       acc.replace(pair.first, pair.second)
