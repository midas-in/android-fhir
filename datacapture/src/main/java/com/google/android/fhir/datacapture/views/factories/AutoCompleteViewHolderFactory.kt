/*
 * Copyright 2022-2023 Google LLC
 *
 * Licensed under the Apache License, Version 2.0 (the "License");
 * you may not use this file except in compliance with the License.
 * You may obtain a copy of the License at
 *
 *       http://www.apache.org/licenses/LICENSE-2.0
 *
 * Unless required by applicable law or agreed to in writing, software
 * distributed under the License is distributed on an "AS IS" BASIS,
 * WITHOUT WARRANTIES OR CONDITIONS OF ANY KIND, either express or implied.
 * See the License for the specific language governing permissions and
 * limitations under the License.
 */

package com.google.android.fhir.datacapture.views.factories

import android.view.View
import android.widget.AdapterView
import android.widget.ArrayAdapter
import android.widget.TextView
import androidx.core.view.children
import androidx.core.view.get
import androidx.core.view.isEmpty
import com.google.android.fhir.datacapture.R
import com.google.android.fhir.datacapture.extensions.displayString
import com.google.android.fhir.datacapture.extensions.identifierString
import com.google.android.fhir.datacapture.validation.Invalid
import com.google.android.fhir.datacapture.validation.NotValidated
import com.google.android.fhir.datacapture.validation.Valid
import com.google.android.fhir.datacapture.validation.ValidationResult
import com.google.android.fhir.datacapture.views.HeaderView
import com.google.android.fhir.datacapture.views.QuestionnaireViewItem
import com.google.android.material.chip.Chip
import com.google.android.material.chip.ChipGroup
import com.google.android.material.textfield.MaterialAutoCompleteTextView
import com.google.android.material.textfield.TextInputLayout
import org.hl7.fhir.r4.model.QuestionnaireResponse

internal object AutoCompleteViewHolderFactory :
  QuestionnaireItemViewHolderFactory(R.layout.edit_text_auto_complete_view) {

  override fun getQuestionnaireItemViewHolderDelegate() =
    object : QuestionnaireItemViewHolderDelegate {
      private lateinit var header: HeaderView
      private lateinit var autoCompleteTextView: MaterialAutoCompleteTextView
      private lateinit var chipContainer: ChipGroup
      private lateinit var textInputLayout: TextInputLayout
      private val canHaveMultipleAnswers
        get() = questionnaireViewItem.questionnaireItem.repeats
      override lateinit var questionnaireViewItem: QuestionnaireViewItem
      private lateinit var errorTextView: TextView

      override fun init(itemView: View) {
        header = itemView.findViewById(R.id.header)
        autoCompleteTextView = itemView.findViewById(R.id.autoCompleteTextView)
        chipContainer = itemView.findViewById(R.id.chipContainer)
        textInputLayout = itemView.findViewById(R.id.text_input_layout)
        errorTextView = itemView.findViewById(R.id.error)
        autoCompleteTextView.onItemClickListener =
          AdapterView.OnItemClickListener { _, _, position, _ ->
            val answer =
              QuestionnaireResponse.QuestionnaireResponseItemAnswerComponent().apply {
                value =
                  questionnaireViewItem.enabledAnswerOptions
                    .first {
                      it.value.identifierString(header.context) ==
                        (autoCompleteTextView.adapter.getItem(position)
                            as AutoCompleteViewAnswerOption)
                          .answerId
                    }
                    .valueCoding
              }

            onAnswerSelected(answer)
            autoCompleteTextView.setText("")
          }
      }

      override fun bind(questionnaireViewItem: QuestionnaireViewItem) {
        header.bind(questionnaireViewItem)
        header.showRequiredOrOptionalTextInHeaderView(questionnaireViewItem)
<<<<<<< HEAD
        val answerOptionValues =
          questionnaireViewItem.answerOption.map {
            AutoCompleteViewAnswerOption(
              answerId = it.value.identifierString(header.context),
              answerDisplay = it.value.displayString(header.context)
            )
          }
        val adapter =
          ArrayAdapter(
            header.context,
            R.layout.drop_down_list_item,
            R.id.answer_option_textview,
            answerOptionValues
          )
=======
        val answerOptionString =
          questionnaireViewItem.enabledAnswerOptions.map { it.value.displayString(header.context) }
        val adapter = ArrayAdapter(header.context, R.layout.drop_down_list_item, answerOptionString)
>>>>>>> a26dcbeb
        autoCompleteTextView.setAdapter(adapter)
        // Remove chips if any from the last bindView call on this VH.
        chipContainer.removeAllViews()
        presetValuesIfAny()

        displayValidationResult(questionnaireViewItem.validationResult)
      }

      override fun setReadOnly(isReadOnly: Boolean) {
        for (i in 0 until chipContainer.childCount) {
          val view = chipContainer.getChildAt(i)
          view.isEnabled = !isReadOnly
          if (view is Chip && isReadOnly) {
            view.setOnCloseIconClickListener(null)
          }
        }
        textInputLayout.isEnabled = !isReadOnly
      }

      private fun presetValuesIfAny() {
        questionnaireViewItem.answers.map { answer -> addNewChipIfNotPresent(answer) }
      }

      private fun onAnswerSelected(
        answer: QuestionnaireResponse.QuestionnaireResponseItemAnswerComponent
      ) {
        if (canHaveMultipleAnswers) {
          handleSelectionWhenQuestionCanHaveMultipleAnswers(answer)
        } else {
          handleSelectionWhenQuestionCanHaveSingleAnswer(answer)
        }
      }

      /**
       * Adds a new chip if it not already present in [chipContainer].It returns [true] if a new
       * Chip is added and [false] if the Chip is already present for the selected answer. The later
       * will happen if the user selects an already selected answer.
       */
      private fun addNewChipIfNotPresent(
        answer: QuestionnaireResponse.QuestionnaireResponseItemAnswerComponent
      ): Boolean {
        if (chipIsAlreadyPresent(answer)) return false

        val chip = Chip(chipContainer.context, null, R.attr.questionnaireChipStyle)
        chip.id = View.generateViewId()
        chip.text = answer.valueCoding.display
        chip.isCloseIconVisible = true
        chip.isClickable = true
        chip.isCheckable = false
        chip.tag = answer
        chip.setOnCloseIconClickListener {
          chipContainer.removeView(chip)
          onChipRemoved(chip)
        }

        chipContainer.addView(chip)
        return true
      }

      private fun chipIsAlreadyPresent(
        answer: QuestionnaireResponse.QuestionnaireResponseItemAnswerComponent
      ): Boolean {
        return chipContainer.children.any { chip ->
          (chip.tag as QuestionnaireResponse.QuestionnaireResponseItemAnswerComponent)
            .value.equalsDeep(answer.value)
        }
      }

      private fun handleSelectionWhenQuestionCanHaveSingleAnswer(
        answer: QuestionnaireResponse.QuestionnaireResponseItemAnswerComponent
      ) {
        if (chipContainer.isEmpty()) {
          addNewChipIfNotPresent(answer)
        } else {
          (chipContainer[0] as Chip).apply {
            text = answer.valueCoding.display
            tag = answer
          }
        }
        questionnaireViewItem.setAnswer(answer)
      }

      private fun handleSelectionWhenQuestionCanHaveMultipleAnswers(
        answer: QuestionnaireResponse.QuestionnaireResponseItemAnswerComponent
      ) {
        val answerNotPresent =
          questionnaireViewItem.answers.none { it.value.equalsDeep(answer.value) }

        if (answerNotPresent) {
          addNewChipIfNotPresent(answer)
          questionnaireViewItem.addAnswer(answer)
        }
      }

      private fun onChipRemoved(chip: Chip) {
        if (canHaveMultipleAnswers) {
          (chip.tag as QuestionnaireResponse.QuestionnaireResponseItemAnswerComponent).let {
            questionnaireViewItem.removeAnswer(it)
          }
        } else {
          questionnaireViewItem.clearAnswer()
        }
      }

      private fun displayValidationResult(validationResult: ValidationResult) {
        // https://github.com/material-components/material-components-android/issues/1435
        // Because of the above issue, we use separate error textview. But we still use
        // textInputLayout to show the error icon and the box color.
        when (validationResult) {
          is NotValidated,
          Valid -> {
            errorTextView.visibility = View.GONE
            textInputLayout.error = null
          }
          is Invalid -> {
            errorTextView.text = validationResult.getSingleStringValidationMessage()
            errorTextView.visibility = View.VISIBLE
            textInputLayout.error = " " // non empty text
          }
        }
      }
    }
}

internal data class AutoCompleteViewAnswerOption(val answerId: String, val answerDisplay: String) {
  override fun toString(): String {
    return this.answerDisplay
  }
}<|MERGE_RESOLUTION|>--- conflicted
+++ resolved
@@ -81,9 +81,8 @@
       override fun bind(questionnaireViewItem: QuestionnaireViewItem) {
         header.bind(questionnaireViewItem)
         header.showRequiredOrOptionalTextInHeaderView(questionnaireViewItem)
-<<<<<<< HEAD
         val answerOptionValues =
-          questionnaireViewItem.answerOption.map {
+          questionnaireViewItem.enabledAnswerOptions.map {
             AutoCompleteViewAnswerOption(
               answerId = it.value.identifierString(header.context),
               answerDisplay = it.value.displayString(header.context)
@@ -96,11 +95,6 @@
             R.id.answer_option_textview,
             answerOptionValues
           )
-=======
-        val answerOptionString =
-          questionnaireViewItem.enabledAnswerOptions.map { it.value.displayString(header.context) }
-        val adapter = ArrayAdapter(header.context, R.layout.drop_down_list_item, answerOptionString)
->>>>>>> a26dcbeb
         autoCompleteTextView.setAdapter(adapter)
         // Remove chips if any from the last bindView call on this VH.
         chipContainer.removeAllViews()
