--- conflicted
+++ resolved
@@ -70,8 +70,10 @@
 internal const val EXTENSION_ENABLE_WHEN_EXPRESSION_URL: String =
   "http://hl7.org/fhir/uv/sdc/StructureDefinition/sdc-questionnaire-enableWhenExpression"
 
-<<<<<<< HEAD
 internal const val EXTENSION_VARIABLE_URL = "http://hl7.org/fhir/StructureDefinition/variable"
+
+internal const val EXTENSION_CQF_CALCULATED_VALUE_URL: String =
+  "http://hl7.org/fhir/StructureDefinition/cqf-calculatedValue"
 
 internal val Questionnaire.QuestionnaireItemComponent.variableExpressions: List<Expression>
   get() =
@@ -91,28 +93,29 @@
   return variableExpressions.find { it.name == variableName }
 }
 
-internal const val CQF_CALCULATED_EXPRESSION_URL: String =
-  "http://hl7.org/fhir/StructureDefinition/cqf-calculatedValue"
-=======
+/** Returns Calculated expression, or null */
 internal val Questionnaire.QuestionnaireItemComponent.calculatedExpression: Expression?
   get() =
     this.getExtensionByUrl(EXTENSION_CALCULATED_EXPRESSION_URL)?.let {
       it.castToExpression(it.value)
     }
 
+/** Returns list of extensions whose value is of type [Expression] */
 internal val Questionnaire.QuestionnaireItemComponent.expressionBasedExtensions
   get() = this.extension.filter { it.value is Expression }
 
 /**
- * Check if given [item] has calculable expression based extension and is referencing current item
+ * Whether [item] has any expression directly referencing the current questionnaire item by link ID (e.g. if [item] has an expression `%resource.item.where(linkId='this-question')` where `this-question` is the link ID of the current questionnaire item).
  */
 internal fun Questionnaire.QuestionnaireItemComponent.isReferencedBy(
   item: Questionnaire.QuestionnaireItemComponent
 ) =
   item.expressionBasedExtensions.any {
-    it.castToExpression(it.value).expression.contains("'${this.linkId}'")
-  }
->>>>>>> 648847d7
+    it.castToExpression(it.value)
+      .expression
+      .replace(" ", "")
+      .contains(Regex(".*linkId='${this.linkId}'.*"))
+  }
 
 // Item control code, or null
 internal val Questionnaire.QuestionnaireItemComponent.itemControl: ItemControlTypes?
@@ -128,7 +131,7 @@
         ?.coding
         ?.firstOrNull {
           it.system == EXTENSION_ITEM_CONTROL_SYSTEM ||
-            it.system == EXTENSION_ITEM_CONTROL_SYSTEM_ANDROID_FHIR
+                  it.system == EXTENSION_ITEM_CONTROL_SYSTEM_ANDROID_FHIR
         }
         ?.code
     return ItemControlTypes.values().firstOrNull { it.extensionCode == code }
@@ -147,7 +150,7 @@
   get() {
     val code =
       (this.extension.firstOrNull { it.url == EXTENSION_CHOICE_ORIENTATION_URL }?.value
-          as CodeType?)
+              as CodeType?)
         ?.valueAsString
     return ChoiceOrientationTypes.values().firstOrNull { it.extensionCode == code }
   }
@@ -223,7 +226,7 @@
     return item
       .firstOrNull { questionnaireItem ->
         questionnaireItem.type == Questionnaire.QuestionnaireItemType.DISPLAY &&
-          questionnaireItem.isInstructionsCode
+                questionnaireItem.isInstructionsCode
       }
       ?.localizedTextSpanned
   }
@@ -237,7 +240,7 @@
     item
       .firstOrNull { questionnaireItem ->
         questionnaireItem.type == Questionnaire.QuestionnaireItemType.DISPLAY &&
-          questionnaireItem.displayItemControl == DisplayItemControlType.FLYOVER
+                questionnaireItem.displayItemControl == DisplayItemControlType.FLYOVER
       }
       ?.localizedTextSpanned
 
@@ -285,7 +288,7 @@
       Questionnaire.QuestionnaireItemType.DISPLAY -> {
         val codeableConcept =
           this.extension.firstOrNull { it.url == EXTENSION_DISPLAY_CATEGORY_URL }?.value
-            as CodeableConcept?
+                  as CodeableConcept?
         val code =
           codeableConcept
             ?.coding
@@ -323,14 +326,14 @@
  * https://www.hl7.org/fhir/questionnaireresponse.html#notes for more details.
  */
 fun Questionnaire.QuestionnaireItemComponent.createQuestionnaireResponseItem():
-  QuestionnaireResponse.QuestionnaireResponseItemComponent {
+        QuestionnaireResponse.QuestionnaireResponseItemComponent {
   return QuestionnaireResponse.QuestionnaireResponseItemComponent().apply {
     linkId = this@createQuestionnaireResponseItem.linkId
     answer = createQuestionnaireResponseItemAnswers()
     if (hasNestedItemsWithinAnswers && answer.isNotEmpty()) {
       this.addNestedItemsToAnswer(this@createQuestionnaireResponseItem)
     } else if (this@createQuestionnaireResponseItem.type ==
-        Questionnaire.QuestionnaireItemType.GROUP
+      Questionnaire.QuestionnaireItemType.GROUP
     ) {
       this@createQuestionnaireResponseItem.item.forEach {
         this.addItem(it.createQuestionnaireResponseItem())
@@ -352,30 +355,30 @@
  * value.
  */
 private fun Questionnaire.QuestionnaireItemComponent.createQuestionnaireResponseItemAnswers():
-  MutableList<QuestionnaireResponse.QuestionnaireResponseItemAnswerComponent>? {
+        MutableList<QuestionnaireResponse.QuestionnaireResponseItemAnswerComponent>? {
   // https://build.fhir.org/ig/HL7/sdc/behavior.html#initial
   // quantity given as initial without value is for unit reference purpose only. Answer conversion
   // not needed
   if (initial.isEmpty() ||
-      (initialFirstRep.hasValueQuantity() && initialFirstRep.valueQuantity.value == null)
+    (initialFirstRep.hasValueQuantity() && initialFirstRep.valueQuantity.value == null)
   ) {
     return null
   }
-
+  
   if (type == Questionnaire.QuestionnaireItemType.GROUP ||
-      type == Questionnaire.QuestionnaireItemType.DISPLAY
+    type == Questionnaire.QuestionnaireItemType.DISPLAY
   ) {
     throw IllegalArgumentException(
       "Questionnaire item $linkId has initial value(s) and is a group or display item. See rule que-8 at https://www.hl7.org/fhir/questionnaire-definitions.html#Questionnaire.item.initial."
     )
   }
-
+  
   if (initial.size > 1 && !repeats) {
     throw IllegalArgumentException(
       "Questionnaire item $linkId can only have multiple initial values for repeating items. See rule que-13 at https://www.hl7.org/fhir/questionnaire-definitions.html#Questionnaire.item.initial."
     )
   }
-
+  
   return mutableListOf(
     QuestionnaireResponse.QuestionnaireResponseItemAnswerComponent().apply {
       value = initial[0].value
@@ -398,12 +401,12 @@
 }
 
 /**
- * Flatten a nested list of [QuestionnaireResponse.QuestionnaireResponseItemAnswerComponent]
- * recursively and returns a flat list of all items into list embedded at any level
+ * Flatten a nested list of [Questionnaire.QuestionnaireItemComponent] recursively and returns a
+ * flat list of all items into list embedded at any level
  */
 fun List<Questionnaire.QuestionnaireItemComponent>.flattened():
-  List<Questionnaire.QuestionnaireItemComponent> {
-  return this + this.flatMap { if (it.hasItem()) it.item.flattened() else it.item }
+        List<Questionnaire.QuestionnaireItemComponent> {
+  return this + this.flatMap { it.item.flattened() }
 }
 
 /**
