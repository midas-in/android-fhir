/*
 * Copyright 2023-2024 Google LLC
 *
 * Licensed under the Apache License, Version 2.0 (the "License");
 * you may not use this file except in compliance with the License.
 * You may obtain a copy of the License at
 *
 *       http://www.apache.org/licenses/LICENSE-2.0
 *
 * Unless required by applicable law or agreed to in writing, software
 * distributed under the License is distributed on an "AS IS" BASIS,
 * WITHOUT WARRANTIES OR CONDITIONS OF ANY KIND, either express or implied.
 * See the License for the specific language governing permissions and
 * limitations under the License.
 */

package com.google.android.fhir.datacapture

import android.net.Uri
import android.os.Bundle
import android.view.LayoutInflater
import android.view.View
import android.view.ViewGroup
import androidx.annotation.VisibleForTesting
import androidx.appcompat.view.ContextThemeWrapper
import androidx.core.content.res.use
import androidx.core.os.bundleOf
import androidx.fragment.app.Fragment
import androidx.fragment.app.activityViewModels
import androidx.fragment.app.setFragmentResult
import androidx.fragment.app.viewModels
import androidx.lifecycle.lifecycleScope
import androidx.recyclerview.widget.LinearLayoutManager
import androidx.recyclerview.widget.RecyclerView
import com.google.android.fhir.datacapture.validation.Invalid
import com.google.android.fhir.datacapture.views.factories.QuestionnaireItemViewHolderFactory
import com.google.android.material.progressindicator.LinearProgressIndicator
import kotlinx.coroutines.launch
import org.hl7.fhir.r4.model.Questionnaire
import timber.log.Timber

/**
 * A [Fragment] for displaying FHIR Questionnaires and getting user responses as FHIR
 * QuestionnaireResponses.
 *
 * For more information, see the
 * [QuestionnaireFragment](https://github.com/google/android-fhir/wiki/SDCL%3A-Use-QuestionnaireFragment)
 * developer guide.
 */
class QuestionnaireFragment : Fragment() {
  private val viewModel: QuestionnaireViewModel by viewModels()

  /**
   * Provides a [QuestionnaireItemViewHolderFactoryMatcher]s which are used to evaluate whether a
   * custom [QuestionnaireItemViewHolderFactory] should be used to render a given questionnaire
   * item. The provider may be provided by the application developer via [DataCaptureConfig],
   * otherwise default no-op implementation is used.
   */
  @VisibleForTesting
  val questionnaireItemViewHolderFactoryMatchersProvider:
    QuestionnaireItemViewHolderFactoryMatchersProvider by lazy {
    requireArguments().getString(EXTRA_MATCHERS_FACTORY)?.let {
      DataCapture.getConfiguration(requireContext())
        .questionnaireItemViewHolderFactoryMatchersProviderFactory
        ?.get(it)
    }
      ?: EmptyQuestionnaireItemViewHolderFactoryMatchersProviderImpl
  }

  /** @suppress */
  override fun onCreateView(
    inflater: LayoutInflater,
    container: ViewGroup?,
    savedInstanceState: Bundle?,
  ): View {
    inflater.context.obtainStyledAttributes(R.styleable.QuestionnaireTheme).use {
      val themeId =
        it.getResourceId(
          // Use the custom questionnaire theme if it is specified
          R.styleable.QuestionnaireTheme_questionnaire_theme,
          // Otherwise, use the default questionnaire theme
          R.style.Theme_Questionnaire,
        )
      return inflater
        .cloneInContext(ContextThemeWrapper(inflater.context, themeId))
        .inflate(R.layout.questionnaire_fragment, container, false)
    }
  }

  /** @suppress */
  override fun onViewCreated(view: View, savedInstanceState: Bundle?) {
    val questionnaireEditRecyclerView =
      view.findViewById<RecyclerView>(R.id.questionnaire_edit_recycler_view)
    val questionnaireReviewRecyclerView =
      view.findViewById<RecyclerView>(R.id.questionnaire_review_recycler_view)
    val bottomNavigationRecyclerView =
      view.findViewById<RecyclerView>(R.id.questionnaire_bottom_navigation_recycler_view)

    viewModel.setOnCancelButtonClickListener {
      QuestionnaireCancelDialogFragment()
        .show(requireActivity().supportFragmentManager, QuestionnaireCancelDialogFragment.TAG)
    }
<<<<<<< HEAD
    viewModel.setOnSubmitButtonClickListener {
      viewModel.validateQuestionnaireAndUpdateUI().let { validationMap ->
        if (validationMap.values.flatten().filterIsInstance<Invalid>().isEmpty()) {
          setFragmentResult(SUBMIT_REQUEST_KEY, Bundle.EMPTY)
        } else {
          val errorViewModel: QuestionnaireValidationErrorViewModel by activityViewModels()
          errorViewModel.setQuestionnaireAndValidation(viewModel.questionnaire, validationMap)
          QuestionnaireValidationErrorMessageDialogFragment()
            .show(
              requireActivity().supportFragmentManager,
              QuestionnaireValidationErrorMessageDialogFragment.TAG,
            )
=======

    view
      .findViewById<Button>(R.id.submit_questionnaire)
      .apply {
        text =
          requireArguments()
            .getString(EXTRA_SUBMIT_BUTTON_TEXT, getString(R.string.submit_questionnaire))
      }
      .setOnClickListener {
        lifecycleScope.launch {
          viewModel.validateQuestionnaireAndUpdateUI().let { validationMap ->
            if (validationMap.values.flatten().filterIsInstance<Invalid>().isEmpty()) {
              setFragmentResult(SUBMIT_REQUEST_KEY, Bundle.EMPTY)
            } else {
              val errorViewModel: QuestionnaireValidationErrorViewModel by activityViewModels()
              errorViewModel.setQuestionnaireAndValidation(viewModel.questionnaire, validationMap)
              QuestionnaireValidationErrorMessageDialogFragment()
                .show(
                  requireActivity().supportFragmentManager,
                  QuestionnaireValidationErrorMessageDialogFragment.TAG,
                )
            }
          }
>>>>>>> e06416c2
        }
      }
    val questionnaireProgressIndicator: LinearProgressIndicator =
      view.findViewById(R.id.questionnaire_progress_indicator)
    val questionnaireEditAdapter =
      QuestionnaireEditAdapter(questionnaireItemViewHolderFactoryMatchersProvider.get())
    val questionnaireReviewAdapter = QuestionnaireReviewAdapter()

    val reviewModeEditButton =
      view.findViewById<View>(R.id.review_mode_edit_button).apply {
        setOnClickListener { viewModel.setReviewMode(false) }
      }

    questionnaireEditRecyclerView.adapter = questionnaireEditAdapter
    val linearLayoutManager = LinearLayoutManager(view.context)
    questionnaireEditRecyclerView.layoutManager = linearLayoutManager
    // Animation does work well with views that could gain focus
    questionnaireEditRecyclerView.itemAnimator = null

    questionnaireReviewRecyclerView.adapter = questionnaireReviewAdapter
    questionnaireReviewRecyclerView.layoutManager = LinearLayoutManager(view.context)

    val bottomNavigationAdapter = QuestionnaireNavigationAdapter()
    bottomNavigationRecyclerView.adapter = bottomNavigationAdapter
    bottomNavigationRecyclerView.layoutManager = LinearLayoutManager(view.context)

    // Listen to updates from the view model.
    viewLifecycleOwner.lifecycleScope.launchWhenCreated {
      viewModel.questionnaireStateFlow.collect { state ->
        when (val displayMode = state.displayMode) {
          is DisplayMode.ReviewMode -> {
            // Set items
            questionnaireEditRecyclerView.visibility = View.GONE
            questionnaireReviewAdapter.submitList(
              state.items,
            )
            bottomNavigationAdapter.submitList(state.bottomNavItems)
            questionnaireReviewRecyclerView.visibility = View.VISIBLE

            reviewModeEditButton.visibility =
              if (displayMode.showEditButton) {
                View.VISIBLE
              } else {
                View.GONE
              }

            // Hide progress indicator
            questionnaireProgressIndicator.visibility = View.GONE
          }
          is DisplayMode.EditMode -> {
            // Set items
            questionnaireReviewRecyclerView.visibility = View.GONE
            questionnaireEditAdapter.submitList(state.items)
            bottomNavigationAdapter.submitList(state.bottomNavItems)
            questionnaireEditRecyclerView.visibility = View.VISIBLE
            reviewModeEditButton.visibility = View.GONE

<<<<<<< HEAD
=======
            if (displayMode.pagination.isPaginated) {
              paginationPreviousButton.visibility =
                if (displayMode.pagination.hasPreviousPage) View.VISIBLE else View.GONE
              paginationNextButton.visibility =
                if (displayMode.pagination.hasNextPage) View.VISIBLE else View.GONE
            } else {
              paginationPreviousButton.visibility = View.GONE
              paginationNextButton.visibility = View.GONE
            }

>>>>>>> e06416c2
            // Set progress indicator
            questionnaireProgressIndicator.visibility = View.VISIBLE
            if (displayMode.pagination.isPaginated) {
              questionnaireProgressIndicator.updateProgressIndicator(
                calculateProgressPercentage(
                  count =
                    (displayMode.pagination.currentPageIndex +
                      1), // incremented by 1 due to initialPageIndex starts with 0.
                  totalCount = displayMode.pagination.pages.size,
                ),
              )
            } else {
              questionnaireEditRecyclerView.addOnScrollListener(
                object : RecyclerView.OnScrollListener() {
                  override fun onScrolled(recyclerView: RecyclerView, dx: Int, dy: Int) {
                    super.onScrolled(recyclerView, dx, dy)
                    questionnaireProgressIndicator.updateProgressIndicator(
                      calculateProgressPercentage(
                        count =
                          (linearLayoutManager.findLastVisibleItemPosition() +
                            1), // incremented by 1 due to findLastVisiblePosition() starts with 0.
                        totalCount = linearLayoutManager.itemCount,
                      ),
                    )
                  }
                },
              )
            }
          }
          is DisplayMode.InitMode -> {
            questionnaireReviewRecyclerView.visibility = View.GONE
            questionnaireEditRecyclerView.visibility = View.GONE
            questionnaireProgressIndicator.visibility = View.GONE
            reviewModeEditButton.visibility = View.GONE
            bottomNavigationRecyclerView.visibility = View.GONE
          }
        }
      }
    }
    requireActivity().supportFragmentManager.setFragmentResultListener(
      QuestionnaireValidationErrorMessageDialogFragment.RESULT_CALLBACK,
      viewLifecycleOwner,
    ) { _, bundle ->
      when (
        val result = bundle.getString(QuestionnaireValidationErrorMessageDialogFragment.RESULT_KEY)
      ) {
        QuestionnaireValidationErrorMessageDialogFragment.RESULT_VALUE_FIX -> {
          // Go back to the Edit mode if currently in the Review mode.
          viewModel.setReviewMode(false)
        }
        QuestionnaireValidationErrorMessageDialogFragment.RESULT_VALUE_SUBMIT -> {
          setFragmentResult(SUBMIT_REQUEST_KEY, Bundle.EMPTY)
        }
        else ->
          Timber.e(
            "Unknown fragment result $result",
          )
      }
    }
    /** Listen to Button Clicks from the Cancel Dialog */
    requireActivity().supportFragmentManager.setFragmentResultListener(
      QuestionnaireCancelDialogFragment.REQUEST_KEY,
      viewLifecycleOwner,
    ) { _, bundle ->
      when (val result = bundle.getString(QuestionnaireCancelDialogFragment.RESULT_KEY)) {
        QuestionnaireCancelDialogFragment.RESULT_NO -> {
          // Allow the user to continue with the questionnaire
        }
        QuestionnaireCancelDialogFragment.RESULT_YES -> {
          setFragmentResult(CANCEL_REQUEST_KEY, Bundle.EMPTY)
        }
        else ->
          Timber.e(
            "Unknown fragment result $result",
          )
      }
    }
  }

  /** Calculates the progress percentage from given [count] and [totalCount] values. */
  internal fun calculateProgressPercentage(count: Int, totalCount: Int): Int {
    return if (totalCount == 0) 0 else (count * 100 / totalCount)
  }

  /**
   * Returns a [QuestionnaireResponse][org.hl7.fhir.r4.model.QuestionnaireResponse] populated with
   * any answers that are present on the rendered [QuestionnaireFragment] when it is called.
   */
  suspend fun getQuestionnaireResponse() = viewModel.getQuestionnaireResponse()

  fun clearAllAnswers() = viewModel.clearAllAnswers()

  /** Helper to create [QuestionnaireFragment] with appropriate [Bundle] arguments. */
  class Builder {

    private val args = mutableListOf<Pair<String, Any>>()

    /**
     * A JSON encoded string extra for a questionnaire. This should only be used for questionnaires
     * with size at most 512KB. For large questionnaires, use `setQuestionnaire(questionnaireUri:
     * Uri)`.
     *
     * This is required unless `setQuestionnaire(questionnaireUri: Uri)` is provided.
     *
     * If this and `setQuestionnaire(questionnaireUri: Uri)` are provided,
     * [setQuestionnaire(questionnaireUri: Uri)] takes precedence.
     */
    fun setQuestionnaire(questionnaireJson: String) = apply {
      args.add(EXTRA_QUESTIONNAIRE_JSON_STRING to questionnaireJson)
    }

    /**
     * A [URI][android.net.Uri] extra for streaming a JSON encoded questionnaire.
     *
     * This is required unless `setQuestionnaire(questionnaireJson: String)` is provided.
     *
     * If this and `setQuestionnaire(questionnaireJson: String)` are provided, this extra takes
     * precedence.
     */
    fun setQuestionnaire(questionnaireUri: Uri) = apply {
      args.add(EXTRA_QUESTIONNAIRE_JSON_URI to questionnaireUri)
    }

    /**
     * A JSON encoded string extra for a prefilled questionnaire response. This should only be used
     * for questionnaire response with size at most 512KB. For large questionnaire response, use
     * `setQuestionnaireResponse(questionnaireResponseUri: Uri)`.
     *
     * If this and `setQuestionnaireResponse(questionnaireResponseUri: Uri)` are provided,
     * `setQuestionnaireResponse(questionnaireResponseUri: Uri)` takes precedence.
     */
    fun setQuestionnaireResponse(questionnaireResponseJson: String) = apply {
      args.add(EXTRA_QUESTIONNAIRE_RESPONSE_JSON_STRING to questionnaireResponseJson)
    }

    /**
     * A [URI][android.net.Uri] extra for streaming a JSON encoded questionnaire response.
     *
     * If this and `setQuestionnaireResponse(questionnaireResponseJson: String)` are provided, this
     * extra takes precedence.
     */
    fun setQuestionnaireResponse(questionnaireResponseUri: Uri) = apply {
      args.add(EXTRA_QUESTIONNAIRE_RESPONSE_JSON_URI to questionnaireResponseUri)
    }

    /**
     * The launch context allows information to be passed into questionnaire based on the context in
     * which the questionnaire is being evaluated. For example, what patient, what encounter, what
     * user, etc. is "in context" at the time the questionnaire response is being completed:
     * https://build.fhir.org/ig/HL7/sdc/StructureDefinition-sdc-questionnaire-launchContext.html
     *
     * @param launchContextMap map of launchContext name and serialized resources
     */
    fun setQuestionnaireLaunchContextMap(launchContextMap: Map<String, String>) = apply {
      args.add(EXTRA_QUESTIONNAIRE_LAUNCH_CONTEXT_MAP to launchContextMap)
    }

    /**
     * An [Boolean] extra to control if the questionnaire is read-only. If review page and read-only
     * are both enabled, read-only will take precedence.
     */
    fun setIsReadOnly(value: Boolean) = apply { args.add(EXTRA_READ_ONLY to value) }

    /**
     * A [Boolean] extra to control if a review page is shown. By default it will be shown at the
     * end of the questionnaire.
     */
    fun showReviewPageBeforeSubmit(value: Boolean) = apply {
      args.add(EXTRA_ENABLE_REVIEW_PAGE to value)
    }

    /**
     * A [Boolean] extra to control if the review page is to be opened first. This has no effect if
     * review page is not enabled.
     */
    fun showReviewPageFirst(value: Boolean) = apply {
      args.add(EXTRA_SHOW_REVIEW_PAGE_FIRST to value)
    }

    /** A [Boolean] extra to control whether the asterisk text is shown. */
    fun showAsterisk(value: Boolean) = apply { args.add(EXTRA_SHOW_ASTERISK_TEXT to value) }

    /** A [Boolean] extra to control whether the required text is shown. */
    fun showRequiredText(value: Boolean) = apply { args.add(EXTRA_SHOW_REQUIRED_TEXT to value) }

    /** A [Boolean] extra to control whether the optional text is shown. */
    fun showOptionalText(value: Boolean) = apply { args.add(EXTRA_SHOW_OPTIONAL_TEXT to value) }

    /**
     * A matcher to provide [QuestionnaireItemViewHolderFactoryMatcher]s for custom
     * [Questionnaire.QuestionnaireItemType]. The application needs to provide a
     * [QuestionnaireItemViewHolderFactoryMatchersProviderFactory] in the [DataCaptureConfig] so
     * that the [QuestionnaireFragment] can get instance of
     * [QuestionnaireItemViewHolderFactoryMatchersProvider].
     */
    fun setCustomQuestionnaireItemViewHolderFactoryMatchersProvider(
      matchersProviderFactory: String,
    ) = apply { args.add(EXTRA_MATCHERS_FACTORY to matchersProviderFactory) }

    /**
     * A [Boolean] extra to show or hide the Submit button in the questionnaire. Default is true.
     */
    fun setShowSubmitButton(value: Boolean) = apply { args.add(EXTRA_SHOW_SUBMIT_BUTTON to value) }

    /** To accept a configurable text for the submit button */
    fun setSubmitButtonText(text: String) = apply { args.add(EXTRA_SUBMIT_BUTTON_TEXT to text) }

    /**
     * A [Boolean] extra to show or hide the Cancel button in the questionnaire. Default is true.
     */
    fun setShowCancelButton(value: Boolean) = apply { args.add(EXTRA_SHOW_CANCEL_BUTTON to value) }

    /**
     * A [Boolean] extra to show questionnaire page as a default/long scroll with the
     * previous/next/submit buttons anchored to bottom/end of page. Default is false.
     */
    fun setShowNavigationInDefaultLongScroll(value: Boolean) = apply {
      args.add(EXTRA_SHOW_NAVIGATION_IN_DEFAULT_LONG_SCROLL to value)
    }

    @VisibleForTesting fun buildArgs() = bundleOf(*args.toTypedArray())

    /** @return A [QuestionnaireFragment] with provided [Bundle] arguments. */
    fun build(): QuestionnaireFragment {
      return QuestionnaireFragment().apply { arguments = buildArgs() }
    }
  }

  /**
   * Extras that can be passed to [QuestionnaireFragment] to define its behavior. When you create a
   * QuestionnaireFragment, one of [EXTRA_QUESTIONNAIRE_JSON_URI] or
   * [EXTRA_QUESTIONNAIRE_JSON_STRING] is required.
   */
  companion object {
    /**
     * A JSON encoded string extra for a questionnaire. This should only be used for questionnaires
     * with size at most 512KB. For large questionnaires, use [EXTRA_QUESTIONNAIRE_JSON_URI].
     *
     * This is required unless [EXTRA_QUESTIONNAIRE_JSON_URI] is provided.
     *
     * If this and [EXTRA_QUESTIONNAIRE_JSON_URI] are provided, [EXTRA_QUESTIONNAIRE_JSON_URI] takes
     * precedence.
     */
    internal const val EXTRA_QUESTIONNAIRE_JSON_STRING = "questionnaire"

    /**
     * A [URI][android.net.Uri] extra for streaming a JSON encoded questionnaire.
     *
     * This is required unless [EXTRA_QUESTIONNAIRE_JSON_STRING] is provided.
     *
     * If this and [EXTRA_QUESTIONNAIRE_JSON_STRING] are provided, this extra takes precedence.
     */
    internal const val EXTRA_QUESTIONNAIRE_JSON_URI = "questionnaire-uri"

    /**
     * A JSON encoded string extra for a prefilled questionnaire response. This should only be used
     * for questionnaire response with size at most 512KB. For large questionnaire response, use
     * [EXTRA_QUESTIONNAIRE_RESPONSE_JSON_URI].
     *
     * If this and [EXTRA_QUESTIONNAIRE_RESPONSE_JSON_URI] are provided,
     * [EXTRA_QUESTIONNAIRE_RESPONSE_JSON_URI] takes precedence.
     */
    internal const val EXTRA_QUESTIONNAIRE_RESPONSE_JSON_STRING = "questionnaire-response"

    /**
     * A map of launchContext name and JSON encoded strings extra for each questionnaire context.
     */
    internal const val EXTRA_QUESTIONNAIRE_LAUNCH_CONTEXT_MAP = "questionnaire-launch-contexts"

    /**
     * A [URI][android.net.Uri] extra for streaming a JSON encoded questionnaire response.
     *
     * If this and [EXTRA_QUESTIONNAIRE_RESPONSE_JSON_STRING] are provided, this extra takes
     * precedence.
     */
    internal const val EXTRA_QUESTIONNAIRE_RESPONSE_JSON_URI = "questionnaire-response-uri"

    /**
     * A [Boolean] extra to control if a review page is shown. By default it will be shown at the
     * end of the questionnaire.
     */
    internal const val EXTRA_ENABLE_REVIEW_PAGE = "enable-review-page"

    /**
     * A [Boolean] extra to control if the review page is to be opened first. This has no effect if
     * review page is not enabled.
     */
    internal const val EXTRA_SHOW_REVIEW_PAGE_FIRST = "show-review-page-first"

    /**
     * An [Boolean] extra to control if the questionnaire is read-only. If review page and read-only
     * are both enabled, read-only will take precedence.
     */
    internal const val EXTRA_READ_ONLY = "read-only"

    internal const val EXTRA_MATCHERS_FACTORY = "matcher_factory_class"

    const val SUBMIT_REQUEST_KEY = "submit-request-key"

    const val CANCEL_REQUEST_KEY = "cancel-request-key"

    /**
     * A [Boolean] extra to show or hide the Submit button in the questionnaire. Default is true.
     */
    internal const val EXTRA_SHOW_SUBMIT_BUTTON = "show-submit-button"

    /**
     * A [Boolean] extra to show or hide the Cancel button in the questionnaire. Default is false.
     */
    internal const val EXTRA_SHOW_CANCEL_BUTTON = "show-cancel-button"

    internal const val EXTRA_SHOW_OPTIONAL_TEXT = "show-optional-text"

    internal const val EXTRA_SHOW_ASTERISK_TEXT = "show-asterisk-text"

    internal const val EXTRA_SHOW_REQUIRED_TEXT = "show-required-text"

<<<<<<< HEAD
    internal const val EXTRA_SHOW_NAVIGATION_IN_DEFAULT_LONG_SCROLL =
      "show-navigation-in-default-long-scroll"
=======
    internal const val EXTRA_SUBMIT_BUTTON_TEXT = "submit-button-text"
>>>>>>> e06416c2

    fun builder() = Builder()
  }

  /**
   * Data class that holds a matcher function ([matches]) which evaluates whether a given [factory]
   * should be used to display a given [Questionnaire.QuestionnaireItemComponent].
   *
   * See the
   * [developer guide](https://github.com/google/android-fhir/wiki/SDCL:-Customize-how-a-Questionnaire-is-displayed#custom-questionnaire-components)
   * for more information.
   */
  data class QuestionnaireItemViewHolderFactoryMatcher(
    /** The custom [QuestionnaireItemViewHolderFactory] to use. */
    val factory: QuestionnaireItemViewHolderFactory,
    /**
     * A predicate function which, given a [Questionnaire.QuestionnaireItemComponent], returns true
     * if the factory should apply to that item.
     */
    val matches: (Questionnaire.QuestionnaireItemComponent) -> Boolean,
  )

  /**
   * Provides the [QuestionnaireItemViewHolderFactoryMatcher]s which are used to evaluate whether a
   * custom [QuestionnaireItemViewHolderFactory] should be used to render a given questionnaire
   * item.
   *
   * **NOTE**:
   *
   * User-provided custom views take precedence over canonical views provided by the library. If
   * multiple [QuestionnaireItemViewHolderFactoryMatcher] are applicable for the same item, the
   * behavior is undefined (any of them may be selected).
   *
   * See the
   * [developer guide](https://github.com/google/android-fhir/wiki/SDCL:-Customize-how-a-Questionnaire-is-displayed#custom-questionnaire-components)
   * for more information.
   */
  abstract class QuestionnaireItemViewHolderFactoryMatchersProvider {
    /**
     * Implementation should specify when custom questionnaire components should be used.
     *
     * @return A [List] of [QuestionnaireItemViewHolderFactoryMatcher]s which are used to evaluate
     *   whether a custom [QuestionnaireItemViewHolderFactory] should be used to render a given
     *   questionnaire item.
     */
    abstract fun get(): List<QuestionnaireItemViewHolderFactoryMatcher>
  }

  /** No-op implementation that provides no custom [QuestionnaireItemViewHolderFactoryMatcher]s . */
  private object EmptyQuestionnaireItemViewHolderFactoryMatchersProviderImpl :
    QuestionnaireItemViewHolderFactoryMatchersProvider() {
    override fun get() = emptyList<QuestionnaireItemViewHolderFactoryMatcher>()
  }
}

/**
 * Updates the [LinearProgressIndicator] progress with given value.
 *
 * This method will also set max value of [LinearProgressIndicator] to 100.
 *
 * @param progress The new progress [Integer] value between 0 to 100.
 */
internal fun LinearProgressIndicator.updateProgressIndicator(progress: Int) {
  setProgress(progress)
  max = 100
}<|MERGE_RESOLUTION|>--- conflicted
+++ resolved
@@ -100,46 +100,23 @@
       QuestionnaireCancelDialogFragment()
         .show(requireActivity().supportFragmentManager, QuestionnaireCancelDialogFragment.TAG)
     }
-<<<<<<< HEAD
     viewModel.setOnSubmitButtonClickListener {
-      viewModel.validateQuestionnaireAndUpdateUI().let { validationMap ->
-        if (validationMap.values.flatten().filterIsInstance<Invalid>().isEmpty()) {
-          setFragmentResult(SUBMIT_REQUEST_KEY, Bundle.EMPTY)
-        } else {
-          val errorViewModel: QuestionnaireValidationErrorViewModel by activityViewModels()
-          errorViewModel.setQuestionnaireAndValidation(viewModel.questionnaire, validationMap)
-          QuestionnaireValidationErrorMessageDialogFragment()
-            .show(
-              requireActivity().supportFragmentManager,
-              QuestionnaireValidationErrorMessageDialogFragment.TAG,
-            )
-=======
-
-    view
-      .findViewById<Button>(R.id.submit_questionnaire)
-      .apply {
-        text =
-          requireArguments()
-            .getString(EXTRA_SUBMIT_BUTTON_TEXT, getString(R.string.submit_questionnaire))
-      }
-      .setOnClickListener {
-        lifecycleScope.launch {
-          viewModel.validateQuestionnaireAndUpdateUI().let { validationMap ->
-            if (validationMap.values.flatten().filterIsInstance<Invalid>().isEmpty()) {
-              setFragmentResult(SUBMIT_REQUEST_KEY, Bundle.EMPTY)
-            } else {
-              val errorViewModel: QuestionnaireValidationErrorViewModel by activityViewModels()
-              errorViewModel.setQuestionnaireAndValidation(viewModel.questionnaire, validationMap)
-              QuestionnaireValidationErrorMessageDialogFragment()
-                .show(
-                  requireActivity().supportFragmentManager,
-                  QuestionnaireValidationErrorMessageDialogFragment.TAG,
-                )
-            }
+      lifecycleScope.launch {
+        viewModel.validateQuestionnaireAndUpdateUI().let { validationMap ->
+          if (validationMap.values.flatten().filterIsInstance<Invalid>().isEmpty()) {
+            setFragmentResult(SUBMIT_REQUEST_KEY, Bundle.EMPTY)
+          } else {
+            val errorViewModel: QuestionnaireValidationErrorViewModel by activityViewModels()
+            errorViewModel.setQuestionnaireAndValidation(viewModel.questionnaire, validationMap)
+            QuestionnaireValidationErrorMessageDialogFragment()
+              .show(
+                requireActivity().supportFragmentManager,
+                QuestionnaireValidationErrorMessageDialogFragment.TAG,
+              )
           }
->>>>>>> e06416c2
         }
       }
+    }
     val questionnaireProgressIndicator: LinearProgressIndicator =
       view.findViewById(R.id.questionnaire_progress_indicator)
     val questionnaireEditAdapter =
@@ -195,19 +172,6 @@
             questionnaireEditRecyclerView.visibility = View.VISIBLE
             reviewModeEditButton.visibility = View.GONE
 
-<<<<<<< HEAD
-=======
-            if (displayMode.pagination.isPaginated) {
-              paginationPreviousButton.visibility =
-                if (displayMode.pagination.hasPreviousPage) View.VISIBLE else View.GONE
-              paginationNextButton.visibility =
-                if (displayMode.pagination.hasNextPage) View.VISIBLE else View.GONE
-            } else {
-              paginationPreviousButton.visibility = View.GONE
-              paginationNextButton.visibility = View.GONE
-            }
-
->>>>>>> e06416c2
             // Set progress indicator
             questionnaireProgressIndicator.visibility = View.VISIBLE
             if (displayMode.pagination.isPaginated) {
@@ -525,12 +489,10 @@
 
     internal const val EXTRA_SHOW_REQUIRED_TEXT = "show-required-text"
 
-<<<<<<< HEAD
+    internal const val EXTRA_SUBMIT_BUTTON_TEXT = "submit-button-text"
+
     internal const val EXTRA_SHOW_NAVIGATION_IN_DEFAULT_LONG_SCROLL =
       "show-navigation-in-default-long-scroll"
-=======
-    internal const val EXTRA_SUBMIT_BUTTON_TEXT = "submit-button-text"
->>>>>>> e06416c2
 
     fun builder() = Builder()
   }
