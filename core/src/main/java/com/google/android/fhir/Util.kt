--- conflicted
+++ resolved
@@ -26,12 +26,10 @@
 /** Utility function to format a [Date] object using the system's default locale. */
 @SuppressLint("NewApi")
 internal fun Date.toTimeZoneString(): String {
-<<<<<<< HEAD
-    val simpleDateFormat = DateTimeFormatter.ofPattern(
-        "yyyy-MM-dd'T'HH:mm:ss.SSSXXX",
-        Locale.getDefault()
-    ).withZone(ZoneId.systemDefault())
-    return simpleDateFormat.format(this.toInstant())
+  val simpleDateFormat =
+    DateTimeFormatter.ofPattern("yyyy-MM-dd'T'HH:mm:ss.SSSXXX", Locale.getDefault())
+      .withZone(ZoneId.systemDefault())
+  return simpleDateFormat.format(this.toInstant())
 }
 
 /**
@@ -40,11 +38,4 @@
  * then this value would be "123".
  */
 internal val Resource.logicalId: String
-    get() = this.idElement.idPart
-=======
-  val simpleDateFormat =
-    DateTimeFormatter.ofPattern("yyyy-MM-dd'T'HH:mm:ss.SSSXXX", Locale.getDefault())
-      .withZone(ZoneId.systemDefault())
-  return simpleDateFormat.format(this.toInstant())
-}
->>>>>>> b338ed4f
+    get() = this.idElement.idPart