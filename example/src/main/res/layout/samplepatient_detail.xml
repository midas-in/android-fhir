<?xml version="1.0" encoding="utf-8"?>
<<<<<<< HEAD
<androidx.appcompat.widget.LinearLayoutCompat xmlns:android="http://schemas.android.com/apk/res/android"
=======
<!--
 Copyright 2020 Google LLC

 Licensed under the Apache License, Version 2.0 (the "License");
 you may not use this file except in compliance with the License.
 You may obtain a copy of the License at

      http://www.apache.org/licenses/LICENSE-2.0

 Unless required by applicable law or agreed to in writing, software
 distributed under the License is distributed on an "AS IS" BASIS,
 WITHOUT WARRANTIES OR CONDITIONS OF ANY KIND, either express or implied.
 See the License for the specific language governing permissions and
 limitations under the License.
-->

<TextView xmlns:android="http://schemas.android.com/apk/res/android"
    xmlns:tools="http://schemas.android.com/tools"
    android:id="@+id/samplepatient_detail"
    style="?android:attr/textAppearanceLarge"
>>>>>>> d415c33e
    android:layout_width="match_parent"
    android:layout_height="match_parent"
    android:paddingLeft="16dp"
    android:paddingRight="16dp"
    android:orientation="vertical"

    >
    <androidx.cardview.widget.CardView xmlns:android="http://schemas.android.com/apk/res/android"
        xmlns:tools="http://schemas.android.com/tools"
        android:id="@+id/patient_info_card"
        android:layout_width="match_parent"
        android:layout_height="wrap_content"
        android:layout_marginTop="10dp"
        android:padding="16dp">
    <TextView xmlns:android="http://schemas.android.com/apk/res/android"
        xmlns:tools="http://schemas.android.com/tools"
        android:id="@+id/samplepatient_detail"
        style="?android:attr/textAppearanceLarge"
        android:layout_width="match_parent"
        android:layout_height="match_parent"
        android:padding="16dp"
        android:textIsSelectable="true"
        tools:context=".SamplePatientDetailFragment" />
    </androidx.cardview.widget.CardView>
    <androidx.core.widget.NestedScrollView
        android:layout_width="match_parent"
        android:layout_height="wrap_content"
        android:layout_marginVertical="10dp">
        <androidx.appcompat.widget.LinearLayoutCompat
            android:layout_width="match_parent"
            android:layout_height="wrap_content"
            android:orientation="vertical">
            <androidx.cardview.widget.CardView xmlns:android="http://schemas.android.com/apk/res/android"
                xmlns:tools="http://schemas.android.com/tools"
                android:id="@+id/patient_obv_card1"
                android:layout_width="match_parent"
                android:layout_height="wrap_content"
                android:layout_marginVertical="2dp"
                android:padding="16dp">
                <TextView xmlns:android="http://schemas.android.com/apk/res/android"
                    xmlns:tools="http://schemas.android.com/tools"
                    android:id="@+id/observation_detail1"
                    style="?android:attr/textAppearanceSmall"
                    android:layout_width="match_parent"
                    android:layout_height="wrap_content"
                    android:padding="16dp"
                    android:textIsSelectable="true"
                    android:text="This will show observations1."/>
            </androidx.cardview.widget.CardView>
            <androidx.cardview.widget.CardView xmlns:android="http://schemas.android.com/apk/res/android"
                xmlns:tools="http://schemas.android.com/tools"
                android:id="@+id/patient_obv_card2"
                android:layout_width="match_parent"
                android:layout_height="wrap_content"
                android:layout_marginVertical="2dp"
                android:padding="16dp">
                <TextView xmlns:android="http://schemas.android.com/apk/res/android"
                    xmlns:tools="http://schemas.android.com/tools"
                    android:id="@+id/observation_detail2"
                    style="?android:attr/textAppearanceSmall"
                    android:layout_width="match_parent"
                    android:layout_height="wrap_content"
                    android:padding="16dp"
                    android:textIsSelectable="true"
                    android:text="This will show observations2."/>
            </androidx.cardview.widget.CardView>
            <androidx.cardview.widget.CardView xmlns:android="http://schemas.android.com/apk/res/android"
                xmlns:tools="http://schemas.android.com/tools"
                android:id="@+id/patient_obv_card3"
                android:layout_width="match_parent"
                android:layout_height="wrap_content"
                android:layout_marginVertical="2dp"
                android:padding="16dp">
                <TextView xmlns:android="http://schemas.android.com/apk/res/android"
                    xmlns:tools="http://schemas.android.com/tools"
                    android:id="@+id/observation_detail3"
                    style="?android:attr/textAppearanceSmall"
                    android:layout_width="match_parent"
                    android:layout_height="wrap_content"
                    android:padding="16dp"
                    android:textIsSelectable="true"
                    android:text="This will show observations3."/>
            </androidx.cardview.widget.CardView>
            <androidx.cardview.widget.CardView xmlns:android="http://schemas.android.com/apk/res/android"
                xmlns:tools="http://schemas.android.com/tools"
                android:id="@+id/patient_obv_card4"
                android:layout_width="match_parent"
                android:layout_height="wrap_content"
                android:layout_marginVertical="2dp"
                android:padding="16dp">
                <TextView xmlns:android="http://schemas.android.com/apk/res/android"
                    xmlns:tools="http://schemas.android.com/tools"
                    android:id="@+id/observation_detail4"
                    style="?android:attr/textAppearanceSmall"
                    android:layout_width="match_parent"
                    android:layout_height="wrap_content"
                    android:padding="16dp"
                    android:textIsSelectable="true"
                    android:text="This will show observations4."/>
            </androidx.cardview.widget.CardView>
            <androidx.cardview.widget.CardView xmlns:android="http://schemas.android.com/apk/res/android"
                xmlns:tools="http://schemas.android.com/tools"
                android:id="@+id/patient_obv_card5"
                android:layout_width="match_parent"
                android:layout_height="wrap_content"
                android:layout_marginVertical="2dp"
                android:padding="16dp">
                <TextView xmlns:android="http://schemas.android.com/apk/res/android"
                    xmlns:tools="http://schemas.android.com/tools"
                    android:id="@+id/observation_detail5"
                    style="?android:attr/textAppearanceSmall"
                    android:layout_width="match_parent"
                    android:layout_height="wrap_content"
                    android:padding="16dp"
                    android:textIsSelectable="true"
                    android:text="This will show observations5."/>
            </androidx.cardview.widget.CardView>
        </androidx.appcompat.widget.LinearLayoutCompat>
    </androidx.core.widget.NestedScrollView>
</androidx.appcompat.widget.LinearLayoutCompat><|MERGE_RESOLUTION|>--- conflicted
+++ resolved
@@ -1,7 +1,4 @@
 <?xml version="1.0" encoding="utf-8"?>
-<<<<<<< HEAD
-<androidx.appcompat.widget.LinearLayoutCompat xmlns:android="http://schemas.android.com/apk/res/android"
-=======
 <!--
  Copyright 2020 Google LLC
 
@@ -18,18 +15,13 @@
  limitations under the License.
 -->
 
-<TextView xmlns:android="http://schemas.android.com/apk/res/android"
-    xmlns:tools="http://schemas.android.com/tools"
-    android:id="@+id/samplepatient_detail"
-    style="?android:attr/textAppearanceLarge"
->>>>>>> d415c33e
+<androidx.appcompat.widget.LinearLayoutCompat xmlns:android="http://schemas.android.com/apk/res/android"
     android:layout_width="match_parent"
     android:layout_height="match_parent"
     android:paddingLeft="16dp"
     android:paddingRight="16dp"
-    android:orientation="vertical"
+    android:orientation="vertical">
 
-    >
     <androidx.cardview.widget.CardView xmlns:android="http://schemas.android.com/apk/res/android"
         xmlns:tools="http://schemas.android.com/tools"
         android:id="@+id/patient_info_card"
