/*
 * Copyright 2020 Google LLC
 *
 * Licensed under the Apache License, Version 2.0 (the "License");
 * you may not use this file except in compliance with the License.
 * You may obtain a copy of the License at
 *
 *       http://www.apache.org/licenses/LICENSE-2.0
 *
 * Unless required by applicable law or agreed to in writing, software
 * distributed under the License is distributed on an "AS IS" BASIS,
 * WITHOUT WARRANTIES OR CONDITIONS OF ANY KIND, either express or implied.
 * See the License for the specific language governing permissions and
 * limitations under the License.
 */

package com.google.fhirengine.example;

<<<<<<< HEAD
import android.annotation.SuppressLint;
import android.os.AsyncTask;
import android.os.Bundle;
import android.view.View;
import android.widget.Button;
import android.widget.EditText;
import android.widget.TextView;

import androidx.appcompat.app.AppCompatActivity;

import com.google.android.material.snackbar.Snackbar;
=======
import android.os.Bundle;
import androidx.appcompat.app.AppCompatActivity;
>>>>>>> a4e6c8af
import com.google.fhirengine.DaggerFhirEngineComponent;
import com.google.fhirengine.FhirEngine;
import com.google.fhirengine.ResourceAlreadyExistsException;

import org.hl7.fhir.r4.model.Resource;
import org.opencds.cqf.cql.execution.EvaluationResult;
import org.opencds.cqf.cql.execution.LibraryResult;

import java.io.BufferedReader;
import java.io.IOException;
import java.io.InputStream;
import java.io.InputStreamReader;
import java.net.URL;
import java.util.List;
import java.util.Map;

import ca.uhn.fhir.context.FhirContext;

public class MainActivity extends AppCompatActivity {
  FhirEngine fhirEngine;
  EditText cqlLibraryUrlInput;
  EditText fhirResourceUrlInput;
  EditText libraryInput;
  EditText contextInput;
  EditText expressionInput;
  EditText evaluationUrlInput;
  TextView evaluationResultTextView;

  @Override
  protected void onCreate(Bundle savedInstanceState) {
    super.onCreate(savedInstanceState);
    setContentView(R.layout.activity_main);

    cqlLibraryUrlInput = findViewById(R.id.cql_text_input);
    fhirResourceUrlInput = findViewById(R.id.fhir_resource_url_input);
    libraryInput = findViewById(R.id.library_input);
    contextInput = findViewById(R.id.context_input);
    expressionInput = findViewById(R.id.expression_input);
    evaluationResultTextView = findViewById(R.id.evaluate_result);

    final Button button = findViewById(R.id.load_cql_lib_button);
    button.setOnClickListener(new View.OnClickListener() {
      public void onClick(View v) {
        new DownloadFhirResource().execute(cqlLibraryUrlInput.getText().toString());
      }
    });

<<<<<<< HEAD
    final Button downloadFhirResourceButton = findViewById(R.id.download_fhir_resource_button);
    downloadFhirResourceButton.setOnClickListener(new View.OnClickListener() {
      public void onClick(View v) {
        new DownloadFhirResource().execute(fhirResourceUrlInput.getText().toString());
      }
    });

    final Button evaluateButton = findViewById(R.id.evaluate_button);
    evaluateButton.setOnClickListener(new View.OnClickListener() {
      public void onClick(View v) {
        new EvaluateAncLibrary().execute(
            new String[]{libraryInput.getText().toString(), contextInput.getText().toString(),
                expressionInput.getText().toString()});
      }
    });


    // Gets FHIR Engine using Dagger component.
    fhirEngine = DaggerFhirEngineComponent.builder()
        .context(this).build().getFhirEngine();
  }

  private class DownloadFhirResource extends AsyncTask<String, String, Void> {
    @Override
    protected Void doInBackground(String... strings) {
      String result = "";
      InputStream stream = null;
      Resource resource = null;
      try {
        stream = (InputStream) new URL(strings[0]).getContent();
        BufferedReader reader = new BufferedReader(new InputStreamReader(stream));
        String line = "";
        while (line != null) {
          result += line;
          line = reader.readLine();
        }

        FhirContext fhirContext = FhirContext.forR4();
        resource = (Resource) fhirContext.newJsonParser().parseResource(result);
        fhirEngine.save(resource);
        Snackbar.make(cqlLibraryUrlInput,
            "Loaded " + resource.getResourceType().name() + " with ID " + resource.getId(),
            Snackbar.LENGTH_SHORT)
            .show();
      } catch (IOException e) {
        e.printStackTrace();
        Snackbar.make(cqlLibraryUrlInput, "Something went wrong...", Snackbar.LENGTH_SHORT).show();
      } catch (ResourceAlreadyExistsException e) {
        e.printStackTrace();
        if (resource != null) {
          Snackbar.make(cqlLibraryUrlInput,
              "The " + resource.getResourceType().name() + " with ID " + resource.getId() +
                  " was already loaded...", Snackbar.LENGTH_SHORT)
              .show();
        }
      }
      return null;
    }
  }

  private class EvaluateAncLibrary extends AsyncTask<String, String, EvaluationResult> {
    @Override
    protected EvaluationResult doInBackground(String... strings) {
      return fhirEngine.evaluateCql(strings[0], strings[1], strings[2]);
    }

    @Override
    protected void onPostExecute(EvaluationResult result) {
      StringBuilder stringBuilder = new StringBuilder();
      for (LibraryResult libraryResult : result.libraryResults.values()) {
        for (Map.Entry<String, Object> entry : libraryResult.expressionResults.entrySet()) {
          stringBuilder.append(entry.getKey() + " -> ");
          Object value = entry.getValue();
          if (value == null) {
            stringBuilder.append("null");
          } else if (List.class.isAssignableFrom(value.getClass())) {
            for (Object listItem : (List) value) {
              stringBuilder
                  .append(FhirContext.forR4().newJsonParser()
                      .encodeResourceToString((Resource) listItem));
            }
          } else if (Resource.class.isAssignableFrom(value.getClass())) {
            stringBuilder
                .append(FhirContext.forR4().newJsonParser()
                    .encodeResourceToString((Resource) value));
          } else {
            stringBuilder.append(value.toString());
          }
        }
      }
      evaluationResultTextView.setText(stringBuilder.toString());
    }
=======
  @Override
  protected void onCreate(Bundle savedInstanceState) {
    super.onCreate(savedInstanceState);
    setContentView(R.layout.activity_main);

    // Gets FHIR Engine using Dagger component.
    FhirEngine fhirEngine =
        DaggerFhirEngineComponent.builder().context(this).build().getFhirEngine();
>>>>>>> a4e6c8af
  }
}<|MERGE_RESOLUTION|>--- conflicted
+++ resolved
@@ -16,8 +16,6 @@
 
 package com.google.fhirengine.example;
 
-<<<<<<< HEAD
-import android.annotation.SuppressLint;
 import android.os.AsyncTask;
 import android.os.Bundle;
 import android.view.View;
@@ -28,10 +26,6 @@
 import androidx.appcompat.app.AppCompatActivity;
 
 import com.google.android.material.snackbar.Snackbar;
-=======
-import android.os.Bundle;
-import androidx.appcompat.app.AppCompatActivity;
->>>>>>> a4e6c8af
 import com.google.fhirengine.DaggerFhirEngineComponent;
 import com.google.fhirengine.FhirEngine;
 import com.google.fhirengine.ResourceAlreadyExistsException;
@@ -79,7 +73,6 @@
       }
     });
 
-<<<<<<< HEAD
     final Button downloadFhirResourceButton = findViewById(R.id.download_fhir_resource_button);
     downloadFhirResourceButton.setOnClickListener(new View.OnClickListener() {
       public void onClick(View v) {
@@ -172,15 +165,5 @@
       }
       evaluationResultTextView.setText(stringBuilder.toString());
     }
-=======
-  @Override
-  protected void onCreate(Bundle savedInstanceState) {
-    super.onCreate(savedInstanceState);
-    setContentView(R.layout.activity_main);
-
-    // Gets FHIR Engine using Dagger component.
-    FhirEngine fhirEngine =
-        DaggerFhirEngineComponent.builder().context(this).build().getFhirEngine();
->>>>>>> a4e6c8af
   }
 }