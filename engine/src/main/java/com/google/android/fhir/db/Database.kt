/*
 * Copyright 2021 Google LLC
 *
 * Licensed under the Apache License, Version 2.0 (the "License");
 * you may not use this file except in compliance with the License.
 * You may obtain a copy of the License at
 *
 *       http://www.apache.org/licenses/LICENSE-2.0
 *
 * Unless required by applicable law or agreed to in writing, software
 * distributed under the License is distributed on an "AS IS" BASIS,
 * WITHOUT WARRANTIES OR CONDITIONS OF ANY KIND, either express or implied.
 * See the License for the specific language governing permissions and
 * limitations under the License.
 */

package com.google.android.fhir.db

import com.google.android.fhir.db.impl.dao.LocalChangeToken
import com.google.android.fhir.db.impl.dao.SquashedLocalChange
import com.google.android.fhir.db.impl.entities.LocalChangeEntity
import com.google.android.fhir.db.impl.entities.ResourceEntity
import com.google.android.fhir.db.impl.entities.SyncedResourceEntity
import com.google.android.fhir.search.SearchQuery
import java.time.Instant
import org.hl7.fhir.r4.model.Resource
import org.hl7.fhir.r4.model.ResourceType

/** The interface for the FHIR resource database. */
internal interface Database {
  /**
   * Inserts a list of local `resources` into the FHIR resource database. If any of the resources
   * already exists, it will be overwritten.
   *
   * @param <R> The resource type
   * @return the logical IDs of the newly created resources.
   */
  suspend fun <R : Resource> insert(vararg resource: R): List<String>

  /**
   * Inserts a list of remote `resources` into the FHIR resource database. If any of the resources
   * already exists, it will be overwritten.
   *
   * @param <R> The resource type
   */
  suspend fun <R : Resource> insertRemote(vararg resource: R)

  /**
   * Updates the `resource` in the FHIR resource database. If the resource does not already exist,
   * then it will not be created.
   *
   * @param <R> The resource type
   */
  suspend fun update(vararg resources: Resource)

  /** Updates the `resource` meta in the FHIR resource database. */
  suspend fun updateVersionIdAndLastUpdated(
    resourceId: String,
    resourceType: ResourceType,
    versionId: String,
    lastUpdated: Instant
  )

  /**
   * Selects the FHIR resource of type `clazz` with `id`.
   *
   * @param <R> The resource type
   * @throws ResourceNotFoundException if the resource is not found in the database
   */
  @Throws(ResourceNotFoundException::class)
  suspend fun select(type: ResourceType, id: String): Resource

  /**
   * Selects the saved `ResourceEntity` of type `clazz` with `id`.
   *
   * @param <R> The resource type
   * @throws ResourceNotFoundException if the resource is not found in the database
   */
  @Throws(ResourceNotFoundException::class)
  suspend fun selectEntity(type: ResourceType, id: String): ResourceEntity

  /**
   * Return the last update data of a resource based on the resource type. If no resource of
   * [resourceType] is inserted, return `null`.
   * @param resourceType The resource type
   */
  suspend fun lastUpdate(resourceType: ResourceType): String?

  /**
   * Insert resources that were synchronised.
   *
   * @param syncedResources The synced resource
   */
  suspend fun insertSyncedResources(
    syncedResources: List<SyncedResourceEntity>,
    resources: List<Resource>
  )

  /**
   * Deletes the FHIR resource of type `clazz` with `id`.
   *
   * @param <R> The resource type
   */
  suspend fun delete(type: ResourceType, id: String)

  suspend fun <R : Resource> search(query: SearchQuery): List<R>

  suspend fun count(query: SearchQuery): Long

  /**
   * Retrieves all [LocalChangeEntity] s for all [Resource] s, which can be used to update the
   * remote FHIR server. Each resource will have at most one
   * [LocalChangeEntity](multiple changes are squashed).
   */
  suspend fun getAllLocalChanges(): List<SquashedLocalChange>

  /** Remove the [LocalChangeEntity] s with given ids. Call this after a successful sync. */
  suspend fun deleteUpdates(token: LocalChangeToken)

<<<<<<< HEAD
  /** Closes the underlying database. */
=======
  /** Closes the database connection. */
>>>>>>> 648dcad3
  fun close()
}<|MERGE_RESOLUTION|>--- conflicted
+++ resolved
@@ -117,10 +117,6 @@
   /** Remove the [LocalChangeEntity] s with given ids. Call this after a successful sync. */
   suspend fun deleteUpdates(token: LocalChangeToken)
 
-<<<<<<< HEAD
-  /** Closes the underlying database. */
-=======
   /** Closes the database connection. */
->>>>>>> 648dcad3
   fun close()
 }