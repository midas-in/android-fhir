--- conflicted
+++ resolved
@@ -50,18 +50,15 @@
    */
   suspend fun <R : Resource> search(search: Search): List<R>
 
-<<<<<<< HEAD
-
   /**
    * Searches the database and returns a list resources according to the [search] specifications.
    */
   suspend fun <R : Resource> search(searchQuery: SearchQuery): List<R>
-=======
+
   suspend fun <R : Resource> searchWithRevInclude(
     isRevInclude: Boolean,
     search: Search
   ): Map<R, Map<ResourceType, List<Resource>>>
->>>>>>> 1818b805
 
   /**
    * Synchronizes the [upload] result in the database. [upload] operation may result in multiple
