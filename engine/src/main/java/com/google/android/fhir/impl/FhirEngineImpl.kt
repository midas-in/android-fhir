--- conflicted
+++ resolved
@@ -144,98 +144,82 @@
 
   override suspend fun syncDownload(
     conflictResolver: ConflictResolver,
-<<<<<<< HEAD
     download: suspend () -> Flow<DownloadState>
   ): Flow<DownloadState> =
     download().onEach {
       if (it is DownloadState.Success) {
-        database.withTransaction {
-          val resolved =
-            resolveConflictingResources(
-              it.resources,
-              getConflictingResourceIds(it.resources),
-              conflictResolver
-            )
-          database.insertSyncedResources(it.resources)
-          saveResolvedResourcesToDatabase(resolved)
-        }
-=======
-    download: suspend () -> Flow<List<Resource>>
-  ) {
-    download().collect { resources ->
-      try {
-        database.withTransaction {
-          val resolved =
-            resolveConflictingResources(
-              resources,
-              getConflictingResourceIds(resources),
-              conflictResolver
-            )
-          database.insertSyncedResources(resources)
-          saveResolvedResourcesToDatabase(resolved)
-        }
-      } catch (exception: Exception) {
-        Timber.e(exception, "Error encountered while inserting synced resources")
->>>>>>> c60eeba2
-      }
-    }
-
-  private suspend fun saveResolvedResourcesToDatabase(resolved: List<Resource>?) {
-    resolved?.let {
-      database.deleteUpdates(it)
-      database.update(*it.toTypedArray())
-    }
-  }
-
-  private suspend fun resolveConflictingResources(
-    resources: List<Resource>,
-    conflictingResourceIds: Set<String>,
-    conflictResolver: ConflictResolver
-  ) =
-    resources
-      .filter { conflictingResourceIds.contains(it.logicalId) }
-      .map { conflictResolver.resolve(database.select(it.resourceType, it.logicalId), it) }
-      .filterIsInstance<Resolved>()
-      .map { it.resolved }
-      .takeIf { it.isNotEmpty() }
-
-  private suspend fun getConflictingResourceIds(resources: List<Resource>) =
-    resources
-      .map { it.logicalId }
-      .toSet()
-      .intersect(database.getAllLocalChanges().map { it.localChange.resourceId }.toSet())
-
-  override suspend fun syncUpload(
-    upload: suspend (List<LocalChange>) -> Flow<Pair<LocalChangeToken, Resource>>
-  ) {
-    val localChanges = database.getAllLocalChanges()
-    if (localChanges.isNotEmpty()) {
-      upload(localChanges.map { it.toLocalChange() }).collect {
-        database.deleteUpdates(it.first)
-        when (it.second) {
-          is Bundle -> updateVersionIdAndLastUpdated(it.second as Bundle)
-          else -> updateVersionIdAndLastUpdated(it.second)
+        try {
+          database.withTransaction {
+            val resolved =
+              resolveConflictingResources(
+                it.resources,
+                getConflictingResourceIds(it.resources),
+                conflictResolver
+              )
+            database.insertSyncedResources(it.resources)
+            saveResolvedResourcesToDatabase(resolved)
+          }
+        } catch (exception: Exception) {
+          Timber.e(exception, "Error encountered while inserting synced resources")
         }
       }
     }
-  }
-
-  private suspend fun updateVersionIdAndLastUpdated(bundle: Bundle) {
-    when (bundle.type) {
-      Bundle.BundleType.TRANSACTIONRESPONSE -> {
-        bundle.entry.forEach {
-          when {
-            it.hasResource() -> updateVersionIdAndLastUpdated(it.resource)
-            it.hasResponse() -> updateVersionIdAndLastUpdated(it.response)
-          }
-        }
-      }
-      else -> {
-        // Leave it for now.
-        Timber.i("Received request to update meta values for ${bundle.type}")
-      }
-    }
-  }
+            private suspend fun saveResolvedResourcesToDatabase(resolved: List<Resource>?) {
+              resolved?.let {
+                database.deleteUpdates(it)
+                database.update(*it.toTypedArray())
+              }
+            }
+
+            private suspend fun resolveConflictingResources(
+              resources: List<Resource>,
+              conflictingResourceIds: Set<String>,
+              conflictResolver: ConflictResolver
+            ) =
+              resources
+                .filter { conflictingResourceIds.contains(it.logicalId) }
+                .map { conflictResolver.resolve(database.select(it.resourceType, it.logicalId), it) }
+                .filterIsInstance<Resolved>()
+                .map { it.resolved }
+                .takeIf { it.isNotEmpty() }
+
+            private suspend fun getConflictingResourceIds(resources: List<Resource>) =
+              resources
+                .map { it.logicalId }
+                .toSet()
+                .intersect(database.getAllLocalChanges().map { it.localChange.resourceId }.toSet())
+
+            override suspend fun syncUpload(
+              upload: suspend (List<LocalChange>) -> Flow<Pair<LocalChangeToken, Resource>>
+            ) {
+              val localChanges = database.getAllLocalChanges()
+              if (localChanges.isNotEmpty()) {
+                upload(localChanges.map { it.toLocalChange() }).collect {
+                  database.deleteUpdates(it.first)
+                  when (it.second) {
+                    is Bundle -> updateVersionIdAndLastUpdated(it.second as Bundle)
+                    else -> updateVersionIdAndLastUpdated(it.second)
+                  }
+                }
+              }
+            }
+
+            private suspend fun updateVersionIdAndLastUpdated(bundle: Bundle) {
+              when (bundle.type) {
+                Bundle.BundleType.TRANSACTIONRESPONSE -> {
+                  bundle.entry.forEach {
+                    when {
+                      it.hasResource() -> updateVersionIdAndLastUpdated(it.resource)
+                      it.hasResponse() -> updateVersionIdAndLastUpdated(it.response)
+                    }
+                  }
+                }
+                else -> {
+                  // Leave it for now.
+                  Timber.i("Received request to update meta values for ${bundle.type}")
+                }
+              }
+            }
 
   private suspend fun updateVersionIdAndLastUpdated(response: Bundle.BundleEntryResponseComponent) {
     if (response.hasEtag() && response.hasLastModified() && response.hasLocation()) {
