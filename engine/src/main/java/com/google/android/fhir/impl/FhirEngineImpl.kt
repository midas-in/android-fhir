/*
 * Copyright 2023 Google LLC
 *
 * Licensed under the Apache License, Version 2.0 (the "License");
 * you may not use this file except in compliance with the License.
 * You may obtain a copy of the License at
 *
 *       http://www.apache.org/licenses/LICENSE-2.0
 *
 * Unless required by applicable law or agreed to in writing, software
 * distributed under the License is distributed on an "AS IS" BASIS,
 * WITHOUT WARRANTIES OR CONDITIONS OF ANY KIND, either express or implied.
 * See the License for the specific language governing permissions and
 * limitations under the License.
 */

package com.google.android.fhir.impl

import android.content.Context
import com.google.android.fhir.DatastoreUtil
import com.google.android.fhir.FhirEngine
import com.google.android.fhir.LocalChange
import com.google.android.fhir.SearchResult
import com.google.android.fhir.db.Database
import com.google.android.fhir.logicalId
import com.google.android.fhir.search.Search
import com.google.android.fhir.search.count
import com.google.android.fhir.search.execute
import com.google.android.fhir.sync.ConflictResolver
import com.google.android.fhir.sync.Resolved
import com.google.android.fhir.sync.upload.DefaultResourceConsolidator
import com.google.android.fhir.sync.upload.LocalChangeFetcherFactory
import com.google.android.fhir.sync.upload.LocalChangesFetchMode
import com.google.android.fhir.sync.upload.SyncUploadProgress
import com.google.android.fhir.sync.upload.UploadSyncResult
import java.time.OffsetDateTime
import kotlinx.coroutines.flow.Flow
import kotlinx.coroutines.flow.flow
import org.hl7.fhir.r4.model.Resource
import org.hl7.fhir.r4.model.ResourceType

/** Implementation of [FhirEngine]. */
internal class FhirEngineImpl(private val database: Database, private val context: Context) :
  FhirEngine {
  override suspend fun create(vararg resource: Resource): List<String> {
    return database.insert(*resource)
  }

  override suspend fun get(type: ResourceType, id: String): Resource {
    return database.select(type, id)
  }

  override suspend fun update(vararg resource: Resource) {
    database.update(*resource)
  }

  override suspend fun delete(type: ResourceType, id: String) {
    database.delete(type, id)
  }

  override suspend fun <R : Resource> search(search: Search): List<SearchResult<R>> {
    return search.execute(database)
  }

  override suspend fun count(search: Search): Long {
    return search.count(database)
  }

  override suspend fun getLastSyncTimeStamp(): OffsetDateTime? {
    return DatastoreUtil(context).readLastSyncTimestamp()
  }

  override suspend fun clearDatabase() {
    database.clearDatabase()
  }

  override suspend fun getLocalChanges(type: ResourceType, id: String): List<LocalChange> {
    return database.getLocalChanges(type, id)
  }

  override suspend fun purge(type: ResourceType, id: String, forcePurge: Boolean) {
    database.purge(type, id, forcePurge)
  }

  override suspend fun syncDownload(
    conflictResolver: ConflictResolver,
    download: suspend () -> Flow<List<Resource>>,
  ) {
    download().collect { resources ->
<<<<<<< HEAD
      database.withTransaction {
        val resolved =
          resolveConflictingResources(
            resources,
            getConflictingResourceIds(resources),
            conflictResolver,
          )
        database.insertSyncedResources(resources)
        saveResolvedResourcesToDatabase(resolved)
=======
      try {
        database.withTransaction {
          val resolved =
            resolveConflictingResources(
              resources,
              getConflictingResourceIds(resources),
              conflictResolver
            )
          database.insertSyncedResources(resources)
          saveResolvedResourcesToDatabase(resolved)
        }
      } catch (exception: Exception) {
        Timber.e(exception, "Error encountered while inserting synced resources")
>>>>>>> b84237ef
      }
    }
  }

  private suspend fun saveResolvedResourcesToDatabase(resolved: List<Resource>?) {
    resolved?.let {
      database.deleteUpdates(it)
      database.update(*it.toTypedArray())
    }
  }

  private suspend fun resolveConflictingResources(
    resources: List<Resource>,
    conflictingResourceIds: Set<String>,
    conflictResolver: ConflictResolver,
  ) =
    resources
      .filter { conflictingResourceIds.contains(it.logicalId) }
      .map { conflictResolver.resolve(database.select(it.resourceType, it.logicalId), it) }
      .filterIsInstance<Resolved>()
      .map { it.resolved }
      .takeIf { it.isNotEmpty() }

  private suspend fun getConflictingResourceIds(resources: List<Resource>) =
    resources
      .map { it.logicalId }
      .toSet()
      .intersect(database.getAllLocalChanges().map { it.resourceId }.toSet())

  override suspend fun syncUpload(
    localChangesFetchMode: LocalChangesFetchMode,
    upload: (suspend (List<LocalChange>) -> UploadSyncResult),
  ): Flow<SyncUploadProgress> = flow {
    val resourceConsolidator = DefaultResourceConsolidator(database)
    val localChangeFetcher = LocalChangeFetcherFactory.byMode(localChangesFetchMode, database)

    emit(
      SyncUploadProgress(
        remaining = localChangeFetcher.total,
        initialTotal = localChangeFetcher.total,
      ),
    )

    while (localChangeFetcher.hasNext()) {
      val localChanges = localChangeFetcher.next()
      val uploadSyncResult = upload(localChanges)

      resourceConsolidator.consolidate(uploadSyncResult)
      when (uploadSyncResult) {
        is UploadSyncResult.Success -> emit(localChangeFetcher.getProgress())
        is UploadSyncResult.Failure -> {
          with(localChangeFetcher.getProgress()) {
            emit(
              SyncUploadProgress(
                remaining = remaining,
                initialTotal = initialTotal,
                uploadError = uploadSyncResult.syncError,
              ),
            )
          }
          break
        }
      }
    }
  }
}<|MERGE_RESOLUTION|>--- conflicted
+++ resolved
@@ -87,32 +87,19 @@
     download: suspend () -> Flow<List<Resource>>,
   ) {
     download().collect { resources ->
-<<<<<<< HEAD
-      database.withTransaction {
-        val resolved =
-          resolveConflictingResources(
-            resources,
-            getConflictingResourceIds(resources),
-            conflictResolver,
-          )
-        database.insertSyncedResources(resources)
-        saveResolvedResourcesToDatabase(resolved)
-=======
-      try {
+      try{
         database.withTransaction {
           val resolved =
             resolveConflictingResources(
               resources,
               getConflictingResourceIds(resources),
-              conflictResolver
+              conflictResolver,
             )
           database.insertSyncedResources(resources)
           saveResolvedResourcesToDatabase(resolved)
         }
       } catch (exception: Exception) {
         Timber.e(exception, "Error encountered while inserting synced resources")
->>>>>>> b84237ef
-      }
     }
   }
 
