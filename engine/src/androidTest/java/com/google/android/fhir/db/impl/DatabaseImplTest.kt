--- conflicted
+++ resolved
@@ -451,13 +451,8 @@
           .getAllLocalChanges()
           .map { it }
           .none {
-<<<<<<< HEAD
             it.localChange.type.equals(LocalChangeEntity.Type.DELETE) &&
               it.localChange.resourceId.equals("nonexistent_patient")
-=======
-            it.localChange.type == LocalChangeEntity.Type.DELETE &&
-              it.localChange.resourceId == "nonexistent_patient"
->>>>>>> 67ca247b
           }
       )
       .isTrue()
@@ -487,11 +482,8 @@
         database
           .getAllLocalChanges()
           .map { it }
-<<<<<<< HEAD
           .none { it.localChange.resourceId.equals(patient.logicalId) }
-=======
-          .none { it.localChange.resourceId == patient.logicalId }
->>>>>>> 67ca247b
+
       )
       .isTrue()
   }
