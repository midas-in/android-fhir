/*
 * Copyright 2021-2023 Google LLC
 *
 * Licensed under the Apache License, Version 2.0 (the "License");
 * you may not use this file except in compliance with the License.
 * You may obtain a copy of the License at
 *
 *       http://www.apache.org/licenses/LICENSE-2.0
 *
 * Unless required by applicable law or agreed to in writing, software
 * distributed under the License is distributed on an "AS IS" BASIS,
 * WITHOUT WARRANTIES OR CONDITIONS OF ANY KIND, either express or implied.
 * See the License for the specific language governing permissions and
 * limitations under the License.
 */

package com.google.android.fhir.demo

import android.app.Application
import androidx.lifecycle.AndroidViewModel
import androidx.lifecycle.MutableLiveData
import androidx.lifecycle.SavedStateHandle
import androidx.lifecycle.liveData
import androidx.lifecycle.viewModelScope
import ca.uhn.fhir.context.FhirContext
import ca.uhn.fhir.context.FhirVersionEnum
import com.google.android.fhir.FhirEngine
import com.google.android.fhir.datacapture.mapping.ResourceMapper
import com.google.android.fhir.get
import kotlinx.coroutines.launch
import org.hl7.fhir.r4.model.Patient
import org.hl7.fhir.r4.model.Questionnaire
import org.hl7.fhir.r4.model.QuestionnaireResponse
import org.hl7.fhir.r4.model.Resource

/**
 * The ViewModel helper class for [EditPatientFragment], that is responsible for preparing data for
 * UI.
 */
class EditPatientViewModel(application: Application, private val state: SavedStateHandle) :
  AndroidViewModel(application) {
  private val fhirEngine: FhirEngine = FhirApplication.fhirEngine(application.applicationContext)

  private val patientId: String = requireNotNull(state["patient_id"])
  val livePatientData = liveData { emit(prepareEditPatient()) }

  private suspend fun prepareEditPatient(): Pair<String, String> {
    val patient = fhirEngine.get<Patient>(patientId)
    val launchContexts = mapOf<String, Resource>("client" to patient)
    val question = readFileFromAssets("new-patient-registration-paginated.json").trimIndent()
    val parser = FhirContext.forCached(FhirVersionEnum.R4).newJsonParser()
<<<<<<< HEAD
    val questionnaire = parser.parseResource(Questionnaire::class.java, question) as Questionnaire
=======
    val questionnaire =
      parser.parseResource(org.hl7.fhir.r4.model.Questionnaire::class.java, question)
        as Questionnaire
>>>>>>> 0818bd03

    val questionnaireResponse: QuestionnaireResponse =
      ResourceMapper.populate(questionnaire, launchContexts)
    val questionnaireResponseJson = parser.encodeResourceToString(questionnaireResponse)
    return question to questionnaireResponseJson
  }

  private val questionnaire: String
    get() = getQuestionnaireJson()

  val isPatientSaved = MutableLiveData<Boolean>()

  private val questionnaireResource: Questionnaire
    get() =
      FhirContext.forCached(FhirVersionEnum.R4).newJsonParser().parseResource(questionnaire)
        as Questionnaire

  private var questionnaireJson: String? = null

  /**
   * Update patient registration questionnaire response into the application database.
   *
   * @param questionnaireResponse patient registration questionnaire response
   */
  fun updatePatient(questionnaireResponse: QuestionnaireResponse) {
    viewModelScope.launch {
      val entry = ResourceMapper.extract(questionnaireResource, questionnaireResponse).entryFirstRep
      if (entry.resource !is Patient) return@launch
      val patient = entry.resource as Patient
      if (
        patient.hasName() &&
          patient.name[0].hasGiven() &&
          patient.name[0].hasFamily() &&
          patient.hasBirthDate() &&
          patient.hasTelecom() &&
          patient.telecom[0].value != null
      ) {
        patient.id = patientId
        fhirEngine.update(patient)
        isPatientSaved.value = true
        return@launch
      }

      isPatientSaved.value = false
    }
  }

  private fun getQuestionnaireJson(): String {
    questionnaireJson?.let {
      return it
    }
    questionnaireJson = readFileFromAssets(state[EditPatientFragment.QUESTIONNAIRE_FILE_PATH_KEY]!!)
    return questionnaireJson!!
  }

  private fun readFileFromAssets(filename: String): String {
    return getApplication<Application>().assets.open(filename).bufferedReader().use {
      it.readText()
    }
  }
}<|MERGE_RESOLUTION|>--- conflicted
+++ resolved
@@ -49,13 +49,7 @@
     val launchContexts = mapOf<String, Resource>("client" to patient)
     val question = readFileFromAssets("new-patient-registration-paginated.json").trimIndent()
     val parser = FhirContext.forCached(FhirVersionEnum.R4).newJsonParser()
-<<<<<<< HEAD
     val questionnaire = parser.parseResource(Questionnaire::class.java, question) as Questionnaire
-=======
-    val questionnaire =
-      parser.parseResource(org.hl7.fhir.r4.model.Questionnaire::class.java, question)
-        as Questionnaire
->>>>>>> 0818bd03
 
     val questionnaireResponse: QuestionnaireResponse =
       ResourceMapper.populate(questionnaire, launchContexts)
@@ -85,8 +79,7 @@
       val entry = ResourceMapper.extract(questionnaireResource, questionnaireResponse).entryFirstRep
       if (entry.resource !is Patient) return@launch
       val patient = entry.resource as Patient
-      if (
-        patient.hasName() &&
+      if (patient.hasName() &&
           patient.name[0].hasGiven() &&
           patient.name[0].hasFamily() &&
           patient.hasBirthDate() &&
